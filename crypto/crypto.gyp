# Copyright (c) 2012 The Chromium Authors. All rights reserved.
# Use of this source code is governed by a BSD-style license that can be
# found in the LICENSE file.

{
  'variables': {
    'chromium_code': 1,
  },
  'targets': [
    {
      'target_name': 'crypto',
      'type': '<(component)',
      'product_name': 'crcrypto',  # Avoid colliding with OpenSSL's libcrypto
      'dependencies': [
        '../base/base.gyp:base',
        '../base/third_party/dynamic_annotations/dynamic_annotations.gyp:dynamic_annotations',
      ],
      'defines': [
        'CRYPTO_IMPLEMENTATION',
      ],
      'msvs_disabled_warnings': [
        4018,
      ],
      'conditions': [
<<<<<<< HEAD
        ['OS=="lb_shell"', {
          'dependencies' : [
            '../../openssl/openssl.gyp:openssl',
            '../../openssl/openssl.gyp:openssl_includes',
          ],
        }],
        [ 'os_posix == 1 and OS != "mac" and OS != "lb_shell"', {
=======
        [ 'os_posix == 1 and OS != "mac" and OS != "android"', {
>>>>>>> 6ba638ef
          'dependencies': [
            '../build/linux/system.gyp:ssl',
          ],
          'export_dependent_settings': [
            '../build/linux/system.gyp:ssl',
          ],
          'conditions': [
            [ 'chromeos==1', {
                'sources/': [ ['include', '_chromeos\\.cc$'] ]
              },
            ],
          ],
        }, {  # os_posix != 1 or OS == "mac" or OS == "android"
            'sources/': [
              ['exclude', '_nss\.cc$'],
              ['include', 'ec_private_key_nss\.cc$'],
              ['include', 'ec_signature_creator_nss\.cc$'],
              ['include', 'signature_verifier_nss\.cc$'],
            ],
            'sources!': [
              'openpgp_symmetric_encryption.cc',
            ],
        }],
        [ 'OS == "android"', {
            'dependencies': [
              '../build/android/system.gyp:ssl',
            ],
            'sources/': [
              ['exclude', 'ec_private_key_nss\.cc$'],
              ['exclude', 'ec_signature_creator_nss\.cc$'],
              ['exclude', 'signature_verifier_nss\.cc$'],
            ],
        }],
        [ 'os_bsd==1', {
          'link_settings': {
            'libraries': [
              '-L/usr/local/lib -lexecinfo',
              ],
            },
          },
        ],
        [ 'OS == "mac"', {
          'link_settings': {
            'libraries': [
              '$(SDKROOT)/System/Library/Frameworks/Security.framework',
            ],
          },
        }, {  # OS != "mac"
          'sources!': [
            'cssm_init.cc',
            'cssm_init.h',
            'mac_security_services_lock.cc',
            'mac_security_services_lock.h',
          ],
        }],
        [ 'OS == "mac" or OS == "win"', {
          'dependencies': [
            '../third_party/nss/nss.gyp:nspr',
            '../third_party/nss/nss.gyp:nss',
          ],
        }],
        [ 'OS != "win"', {
          'sources!': [
            'capi_util.h',
            'capi_util.cc',
          ],
        }],
        [ 'use_openssl==1', {
            # TODO(joth): Use a glob to match exclude patterns once the
            #             OpenSSL file set is complete.
            'sources!': [
              'ec_private_key_nss.cc',
              'ec_signature_creator_nss.cc',
              'encryptor_nss.cc',
              'hmac_nss.cc',
              'nss_util.cc',
              'nss_util.h',
              'openpgp_symmetric_encryption.cc',
              'rsa_private_key_nss.cc',
              'secure_hash_default.cc',
              'signature_creator_nss.cc',
              'signature_verifier_nss.cc',
              'symmetric_key_nss.cc',
              'third_party/nss/chromium-blapi.h',
              'third_party/nss/chromium-blapit.h',
              'third_party/nss/chromium-nss.h',
              'third_party/nss/chromium-sha256.h',
              'third_party/nss/pk11akey.cc',
              'third_party/nss/secsign.cc',
              'third_party/nss/sha512.cc',
            ],
          }, {
            'sources!': [
              'ec_private_key_openssl.cc',
              'ec_signature_creator_openssl.cc',
              'encryptor_openssl.cc',
              'hmac_openssl.cc',
              'openssl_util.cc',
              'openssl_util.h',
              'rsa_private_key_openssl.cc',
              'secure_hash_openssl.cc',
              'signature_creator_openssl.cc',
              'signature_verifier_openssl.cc',
              'symmetric_key_openssl.cc',
            ],
        },],
      ],
      'sources': [
        'capi_util.cc',
        'capi_util.h',
        'crypto_export.h',
        'crypto_module_blocking_password_delegate.h',
        'cssm_init.cc',
        'cssm_init.h',
        'ec_private_key.h',
        'ec_private_key_nss.cc',
        'ec_private_key_openssl.cc',
        'ec_signature_creator.h',
        'ec_signature_creator_nss.cc',
        'ec_signature_creator_openssl.cc',
        'encryptor.cc',
        'encryptor.h',
        'encryptor_mac.cc',
        'encryptor_nss.cc',
        'encryptor_openssl.cc',
        'encryptor_win.cc',
        'hmac.cc',
        'hmac.h',
        'hmac_mac.cc',
        'hmac_nss.cc',
        'hmac_openssl.cc',
        'hmac_win.cc',
        'mac_security_services_lock.cc',
        'mac_security_services_lock.h',
        'p224_spake.cc',
        'p224_spake.h',
        'nss_util.cc',
        'nss_util.h',
        'nss_util_internal.h',
        'openpgp_symmetric_encryption.cc',
        'openpgp_symmetric_encryption.h',
        'openssl_util.cc',
        'openssl_util.h',
        'p224.cc',
        'p224.h',
        'rsa_private_key.cc',
        'rsa_private_key.h',
        'rsa_private_key_mac.cc',
        'rsa_private_key_nss.cc',
        'rsa_private_key_openssl.cc',
        'rsa_private_key_win.cc',
        'scoped_capi_types.h',
        'scoped_nss_types.h',
        'secure_hash.h',
        'secure_hash_default.cc',
        'secure_hash_openssl.cc',
        'secure_util.cc',
        'secure_util.h',
        'sha2.cc',
        'sha2.h',
        'signature_creator.h',
        'signature_creator_mac.cc',
        'signature_creator_nss.cc',
        'signature_creator_openssl.cc',
        'signature_creator_win.cc',
        'signature_verifier.h',
        'signature_verifier_nss.cc',
        'signature_verifier_openssl.cc',
        'symmetric_key.h',
        'symmetric_key_mac.cc',
        'symmetric_key_nss.cc',
        'symmetric_key_openssl.cc',
        'symmetric_key_win.cc',
        'third_party/nss/chromium-blapi.h',
        'third_party/nss/chromium-blapit.h',
        'third_party/nss/chromium-nss.h',
        'third_party/nss/chromium-sha256.h',
        'third_party/nss/pk11akey.cc',
        'third_party/nss/secsign.cc',
        'third_party/nss/sha512.cc',
      ],
    },
    {
      'target_name': 'crypto_unittests',
      'type': 'executable',
      'sources': [
        # Infrastructure files.
        'run_all_unittests.cc',

        # Tests.
        'ec_private_key_unittest.cc',
        'ec_signature_creator_unittest.cc',
        'encryptor_unittest.cc',
        'hmac_unittest.cc',
        'nss_util_unittest.cc',
        'p224_unittest.cc',
        'p224_spake_unittest.cc',
        'rsa_private_key_unittest.cc',
        'rsa_private_key_nss_unittest.cc',
        'secure_hash_unittest.cc',
        'sha2_unittest.cc',
        'signature_creator_unittest.cc',
        'signature_verifier_unittest.cc',
        'symmetric_key_unittest.cc',
        'openpgp_symmetric_encryption_unittest.cc',
      ],
      'dependencies': [
        'crypto',
        '../base/base.gyp:base',
        '../base/base.gyp:test_support_base',
        '../testing/gmock.gyp:gmock',
        '../testing/gtest.gyp:gtest',
      ],
      'conditions': [
<<<<<<< HEAD
        [ 'os_posix == 1 and OS != "mac" and OS != "lb_shell"', {
=======
        [ 'os_posix == 1 and OS != "mac" and OS != "android"', {
>>>>>>> 6ba638ef
          'conditions': [
            [ 'linux_use_tcmalloc==1', {
                'dependencies': [
                  '../base/allocator/allocator.gyp:allocator',
                ],
              },
            ],
          ],
          'dependencies': [
            '../build/linux/system.gyp:ssl',
          ],
        }, {  # os_posix != 1 or OS == "mac" or OS == "android"
          'sources!': [
            'rsa_private_key_nss_unittest.cc',
            'openpgp_symmetric_encryption_unittest.cc',
          ]
        }],
        [ 'OS == "mac" or OS == "win"', {
          'dependencies': [
            '../third_party/nss/nss.gyp:nss',
          ],
        }],
        [ 'use_openssl==1', {
          'sources!': [
            'nss_util_unittest.cc',
            'openpgp_symmetric_encryption_unittest.cc',
            'rsa_private_key_nss_unittest.cc',
          ],
        }],
      ],
    },
  ],
}<|MERGE_RESOLUTION|>--- conflicted
+++ resolved
@@ -22,17 +22,13 @@
         4018,
       ],
       'conditions': [
-<<<<<<< HEAD
         ['OS=="lb_shell"', {
           'dependencies' : [
             '../../openssl/openssl.gyp:openssl',
             '../../openssl/openssl.gyp:openssl_includes',
           ],
         }],
-        [ 'os_posix == 1 and OS != "mac" and OS != "lb_shell"', {
-=======
-        [ 'os_posix == 1 and OS != "mac" and OS != "android"', {
->>>>>>> 6ba638ef
+        [ 'os_posix == 1 and OS != "mac" and OS != "android" and OS != "lb_shell"', {
           'dependencies': [
             '../build/linux/system.gyp:ssl',
           ],
@@ -247,11 +243,7 @@
         '../testing/gtest.gyp:gtest',
       ],
       'conditions': [
-<<<<<<< HEAD
-        [ 'os_posix == 1 and OS != "mac" and OS != "lb_shell"', {
-=======
-        [ 'os_posix == 1 and OS != "mac" and OS != "android"', {
->>>>>>> 6ba638ef
+        [ 'os_posix == 1 and OS != "mac" and OS != "android" and OS != "lb_shell"', {
           'conditions': [
             [ 'linux_use_tcmalloc==1', {
                 'dependencies': [
