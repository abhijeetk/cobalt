# Copyright 2019 The ANGLE Project Authors. All rights reserved.
# Use of this source code is governed by a BSD-style license that can be
# found in the LICENSE file.

import("//build_overrides/angle.gni")

declare_args() {
  is_ggp = false
}

if (angle_has_build) {
  import("//build/config/dcheck_always_on.gni")
  import("//build/config/sanitizers/sanitizers.gni")
  import("//build/config/ui.gni")  # import the use_x11 variable
  import("//build_overrides/build.gni")
  import("//testing/test.gni")
  if (is_android) {
    import("//build/config/android/config.gni")
  }

  if (is_win) {
    import("//build/config/win/visual_studio_version.gni")
  }

  angle_use_x11 = use_x11 && !is_ggp
} else {
  declare_args() {
    is_ubsan = false
    is_tsan = false
    is_asan = false
    build_with_chromium = false
    dcheck_always_on = false
    angle_use_x11 = is_linux && !is_ggp
    use_ozone = false
    use_fuzzing_engine = false
  }
}

if (build_with_chromium) {
  import("//ui/ozone/ozone.gni")
<<<<<<< HEAD
} else {
  # declare_args() {
  #   ozone_platform_gbm = false
  # }
=======
} else if (!defined(ozone_platform_gbm)) {
  declare_args() {
    ozone_platform_gbm = false
  }
>>>>>>> 4dab6715
}

# Subdirectory to place data files (e.g. layer JSON files).
angle_data_dir = "angledata"

declare_args() {
  if (current_cpu == "arm64" || current_cpu == "x64" ||
      current_cpu == "mips64el" || current_cpu == "s390x" ||
      current_cpu == "ppc64") {
    angle_64bit_current_cpu = true
  } else if (current_cpu == "arm" || current_cpu == "x86" ||
             current_cpu == "mipsel" || current_cpu == "s390" ||
             current_cpu == "ppc") {
    angle_64bit_current_cpu = false
  } else {
    assert(false, "Unknown current CPU: $current_cpu")
  }
}

declare_args() {
  if (!is_android) {
    ndk_api_level_at_least_26 = false
  } else {
    ndk_api_level_at_least_26 =
        (!angle_64bit_current_cpu && android32_ndk_api_level >= 26) ||
        (angle_64bit_current_cpu && android64_ndk_api_level >= 26)
  }
  angle_shared_libvulkan = false

  # There's no "is_winuwp" helper in BUILDCONFIG.gn, so we define one ourselves
  angle_is_winuwp = is_win && current_os == "winuwp"

  # Default to using "_angle" suffix on Android
  if (is_android) {
    angle_libs_suffix = "_angle"
  } else {
    angle_libs_suffix = ""
  }
}

declare_args() {
  angle_enable_d3d9 = is_win && !angle_is_winuwp && !is_starboard
  angle_enable_d3d11 = is_win
  angle_enable_gl =
      (ozone_platform_gbm || !is_linux || (angle_use_x11 && !is_chromeos)) &&
      !is_fuchsia && !angle_is_winuwp && !is_ggp && !is_starboard ||
      (defined(sb_angle_enable_gl) && sb_angle_enable_gl)

  # ANGLE Vulkan backend on Android requires API level 26, i.e. Oreo, due to
  # Vulkan Validation Layers compatibility issues, see http://crrev/c/1405714.
  # Otherwise, API level 24 would have been enough.
  angle_enable_vulkan =
      angle_has_build && ((is_win && !angle_is_winuwp) ||
                          (is_linux && angle_use_x11 && !is_chromeos) ||
                          (is_android && ndk_api_level_at_least_26) ||
                          is_fuchsia || is_ggp || is_mac) && !is_starboard
  angle_enable_null = true
  angle_enable_essl = true
  angle_enable_glsl = true

  # http://anglebug.com/2634
  angle_enable_metal = is_mac
}

declare_args() {
  # Currently SwiftShader's Vulkan front-end doesn't build on Android.
  # SwiftShader is not needed on Fuchsia because Vulkan is supported on all
  # devices that run Fuchsia.
  angle_enable_swiftshader = angle_enable_vulkan && !is_android &&
                             !is_fuchsia && !is_ggp && !is_starboard

  angle_enable_gl_null = angle_enable_gl
  angle_enable_hlsl = angle_enable_d3d9 || angle_enable_d3d11
  angle_enable_trace = false

  # Disable the layers in ubsan builds because of really slow builds.
  # TODO(anglebug.com/4082) enable validation layers on mac for swiftshader
  angle_enable_vulkan_validation_layers =
      angle_enable_vulkan && !is_ubsan && !is_tsan && !is_asan &&
      (is_debug || dcheck_always_on) && !is_mac

  # Disable overlay by default
  angle_enable_overlay = false
}

angle_common_configs = [
  angle_root + ":angle_release_asserts_config",
  angle_root + ":better_linux_stack_traces",
  angle_root + ":constructor_and_destructor_warnings",
  angle_root + ":extra_warnings",
  angle_root + ":internal_config",
]

if (is_starboard) {
  angle_common_configs += [
    angle_root + ":starboard_defines",
    angle_root + ":starboard_angle_config",
  ]
}

angle_remove_configs = []

if (angle_has_build && !is_starboard) {
  angle_remove_configs += [ "//build/config/compiler:default_include_dirs" ]
}
angle_better_stack_traces =
    (is_debug || dcheck_always_on) && is_linux && !is_asan && !is_cfi

if (angle_has_build && is_clang && !is_starboard) {
  angle_remove_configs += [ "//build/config/clang:find_bad_constructs" ]

  # Disabled to enable better stack traces.
  if (angle_better_stack_traces) {
    # This line causes in-class-inline-functions in glslang to be weak symbols.  The KHR dEQP tests
    # link against glslang as well as libGLESv2.so, resulting in angle_deqp_khr_gles*_tests to link
    # those weak symbols.  Due to glslang's usage of a global variable in InitializeDll.cpp, a bug
    # is created where ANGLE sometimes calls into its own copy of glslang and sometimes the KHR
    # dEQP's version, with the two copies of the global variable being inconsistent.
    # Commented out until the underlying issue is resolved.  http://anglebug.com/4123
    # angle_remove_configs += [ "//build/config/gcc:symbol_visibility_hidden" ]
  }
}

set_defaults("angle_executable") {
  configs = angle_common_configs
  public_configs = []
  suppressed_configs = angle_remove_configs
}

set_defaults("angle_shared_library") {
  configs = angle_common_configs
  public_configs = []
  suppressed_configs = angle_remove_configs
}

set_defaults("angle_source_set") {
  configs = angle_common_configs
  public_configs = []
  suppressed_configs = angle_remove_configs
}

set_defaults("angle_static_library") {
  configs = angle_common_configs
  public_configs = []
  suppressed_configs = angle_remove_configs
}

set_defaults("angle_test") {
  configs = angle_common_configs
  public_configs = []
  public_deps = []
  sources = []
  data = []
  main = ""
  suppressed_configs = angle_remove_configs

  # TODO(jmadill): Migrate to standalone harness. http://anglebug.com/3162
  if (build_with_chromium) {
    suppressed_configs -= [ "//build/config/compiler:default_include_dirs" ]
  }

  if (is_android) {
    if (build_with_chromium) {
      use_native_activity = true
    } else {
      use_raw_android_executable = true
    }
  }
}

template("angle_executable") {
  executable(target_name) {
    forward_variables_from(invoker,
                           "*",
                           [
                             "configs",
                             "suppressed_configs",
                             "visibility",
                           ])

    # Needed because visibility is global.
    forward_variables_from(invoker, [ "visibility" ])

    configs += invoker.configs
    configs -= invoker.suppressed_configs
  }
}

template("angle_shared_library") {
  shared_library(target_name) {
    forward_variables_from(invoker,
                           "*",
                           [
                             "configs",
                             "suppressed_configs",
                             "visibility",
                           ])

    # Needed because visibility is global.
    forward_variables_from(invoker, [ "visibility" ])

    configs += invoker.configs
    configs -= invoker.suppressed_configs

    public_configs += [ angle_root + ":shared_library_public_config" ]

    if (is_android) {
      configs += [ angle_root + ":build_id_config" ]
      configs -= [ "//build/config/android:hide_all_but_jni_onload" ]
    }

    if (is_starboard) {
      install_target = true
    }
  }
}

template("angle_source_set") {
  source_set(target_name) {
    forward_variables_from(invoker,
                           "*",
                           [
                             "configs",
                             "suppressed_configs",
                             "visibility",
                           ])

    # Needed because visibility is global.
    forward_variables_from(invoker, [ "visibility" ])

    configs += invoker.configs
    configs -= invoker.suppressed_configs
  }
}

template("angle_static_library") {
  static_library(target_name) {
    forward_variables_from(invoker,
                           "*",
                           [
                             "configs",
                             "suppressed_configs",
                             "visibility",
                           ])

    # Needed because visibility is global.
    forward_variables_from(invoker, [ "visibility" ])

    configs += invoker.configs
    configs -= invoker.suppressed_configs
  }
}

template("angle_test") {
  _googletest_deps = [
    "//testing/gmock",
    "//testing/gtest",
    "//third_party/googletest:gmock",
    "//third_party/googletest:gtest",
  ]

  if (is_starboard) {
    _googletest_deps -= [
      "//third_party/googletest:gmock",
      "//third_party/googletest:gtest",
    ]
  }

  # TODO(jmadill): Migrate to standalone harness. http://anglebug.com/3162
  if (build_with_chromium) {
    _googletest_deps += [ "//base/test:test_support" ]
  }

  test(target_name) {
    forward_variables_from(invoker,
                           "*",
                           [
                             "configs",
                             "suppressed_configs",
                             "visibility",
                           ])

    # Needed because visibility is global.
    forward_variables_from(invoker, [ "visibility" ])

    configs += invoker.configs
    configs -= invoker.suppressed_configs
    configs -= [ angle_root + ":constructor_and_destructor_warnings" ]
    configs -= [ angle_root + ":extra_warnings" ]

    if (is_linux && !is_component_build) {
      # Set rpath to find shared libs in a non-component build.
      configs += [ "//build/config/gcc:rpath_for_built_shared_libraries" ]
    }

    if (is_android) {
      configs += [ angle_root + ":build_id_config" ]
      if (build_with_chromium) {
        configs -= [ "//build/config/android:hide_all_but_jni" ]
      }
    }

    deps += _googletest_deps + [
              "$angle_root:angle_common",
              "$angle_root:includes",
            ]

    if (build_with_chromium) {
      sources += [ "//gpu/${invoker.main}.cc" ]
    } else {
      sources += [ "${invoker.main}.cpp" ]
    }
  }
}<|MERGE_RESOLUTION|>--- conflicted
+++ resolved
@@ -38,17 +38,10 @@
 
 if (build_with_chromium) {
   import("//ui/ozone/ozone.gni")
-<<<<<<< HEAD
-} else {
-  # declare_args() {
-  #   ozone_platform_gbm = false
-  # }
-=======
 } else if (!defined(ozone_platform_gbm)) {
   declare_args() {
     ozone_platform_gbm = false
   }
->>>>>>> 4dab6715
 }
 
 # Subdirectory to place data files (e.g. layer JSON files).
