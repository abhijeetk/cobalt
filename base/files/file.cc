--- conflicted
+++ resolved
@@ -91,11 +91,8 @@
   created_ = other.created();
   async_ = other.async_;
 #if defined(STARBOARD)
-<<<<<<< HEAD
   file_name_ = other.file_name_;
-=======
   append_ = other.append_;
->>>>>>> 4dab6715
 #endif
   return *this;
 }
