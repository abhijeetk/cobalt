--- conflicted
+++ resolved
@@ -43,13 +43,10 @@
 #include "net/proxy/proxy_resolver_mac.h"
 #elif defined(OS_LINUX) && !defined(OS_CHROMEOS)
 #include "net/proxy/proxy_config_service_linux.h"
-<<<<<<< HEAD
 #elif defined(__LB_SHELL__)
 #include "chromium/net/proxy/proxy_config_service_shell.h" // in the platform library
-=======
 #elif defined(OS_ANDROID)
 #include "net/proxy/proxy_config_service_android.h"
->>>>>>> 65dfa1cf
 #endif
 
 using base::TimeDelta;
@@ -1447,15 +1444,12 @@
       static_cast<MessageLoopForIO*>(file_loop));
 
   return linux_config_service;
-<<<<<<< HEAD
 #elif defined(__LB_SHELL__)
   return new ProxyConfigServiceShell();
-=======
 #elif defined(OS_ANDROID)
   return new ProxyConfigServiceAndroid(
       io_thread_task_runner,
       MessageLoopForUI::current()->message_loop_proxy());
->>>>>>> 65dfa1cf
 #else
   LOG(WARNING) << "Failed to choose a system proxy settings fetcher "
                   "for this platform.";
