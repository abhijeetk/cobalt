--- conflicted
+++ resolved
@@ -7294,15 +7294,12 @@
                                   Isolate* isolate = nullptr);
   static Local<Value> TypeError(Local<String> message,
                                 Isolate* isolate = nullptr);
-<<<<<<< HEAD
-=======
   static Local<Value> WasmCompileError(Local<String> message,
                                        Isolate* isolate = nullptr);
   static Local<Value> WasmLinkError(Local<String> message,
                                     Isolate* isolate = nullptr);
   static Local<Value> WasmRuntimeError(Local<String> message,
                                        Isolate* isolate = nullptr);
->>>>>>> c2641068
   static Local<Value> Error(Local<String> message,
                             Isolate* isolate = nullptr);
 
