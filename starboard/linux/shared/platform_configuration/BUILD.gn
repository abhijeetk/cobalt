--- conflicted
+++ resolved
@@ -97,17 +97,8 @@
     # nasty macros (|Status|, for example) that conflict with Chromium base.
     "MESA_EGL_NO_X11_HEADERS",
   ]
-<<<<<<< HEAD
-  cflags_c += [
-    # Limit to C99. This allows Linux to be a canary build for any
-    # C11 features that are not supported on some platforms' compilers.
-    "-std=c99",
-  ]
-  cflags_cc = [ "-std=c++17" ]
-=======
   cflags_c += [ "-std=c11" ]
   cflags_cc = [ "-std=gnu++17" ]
->>>>>>> 4dab6715
 
   if (use_asan) {
     cflags += [
