// Copyright (c) 2012 The Chromium Authors. All rights reserved.
// Use of this source code is governed by a BSD-style license that can be
// found in the LICENSE file.

#include "base/test/main_hook.h"
#include "base/test/test_suite.h"
#include "crypto/nss_util.h"

#if defined(__LB_SHELL__)
#include "lb_shell_platform_delegate.h"
#include "lb_stack.h"
#endif

#if defined(__LB_SHELL__FOR_RELEASE__)
#error You cannot build unit tests in gold builds.
#endif

int main(int argc, char** argv) {
<<<<<<< HEAD
#if defined(__LB_SHELL__)
  LBShellPlatformDelegate::PlatformInit();
  LB::SetStackSize();
#endif
=======
  MainHook hook(main, argc, argv);
>>>>>>> 0aff8123

#if defined(USE_NSS)
  // This is most likely not needed, but it basically replaces a similar call
  // that was performed on test_support_base.
  // TODO(rvargas) Bug 79359: remove this.
  crypto::EnsureNSSInit();
#endif  // defined(USE_NSS)

  return base::TestSuite(argc, argv).Run();
}<|MERGE_RESOLUTION|>--- conflicted
+++ resolved
@@ -6,24 +6,8 @@
 #include "base/test/test_suite.h"
 #include "crypto/nss_util.h"
 
-#if defined(__LB_SHELL__)
-#include "lb_shell_platform_delegate.h"
-#include "lb_stack.h"
-#endif
-
-#if defined(__LB_SHELL__FOR_RELEASE__)
-#error You cannot build unit tests in gold builds.
-#endif
-
 int main(int argc, char** argv) {
-<<<<<<< HEAD
-#if defined(__LB_SHELL__)
-  LBShellPlatformDelegate::PlatformInit();
-  LB::SetStackSize();
-#endif
-=======
   MainHook hook(main, argc, argv);
->>>>>>> 0aff8123
 
 #if defined(USE_NSS)
   // This is most likely not needed, but it basically replaces a similar call
