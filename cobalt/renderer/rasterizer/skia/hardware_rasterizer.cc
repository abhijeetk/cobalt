--- conflicted
+++ resolved
@@ -645,14 +645,9 @@
 
   graphics_context_->ReleaseCurrentContext();
 
-<<<<<<< HEAD
-  int max_surface_size = std::max(gr_context_->caps()->maxRenderTargetSize(),
-                                  gr_context_->caps()->maxTextureSize());
-=======
   int max_surface_size = std::max(gr_context_->maxRenderTargetSize(),
                                   gr_context_->maxTextureSize());
   DLOG(INFO) << "Max renderer surface size: " << max_surface_size;
->>>>>>> c5fd0d0e
 }
 
 HardwareRasterizer::Impl::~Impl() {
