// Copyright (c) 2012 The Chromium Authors. All rights reserved.
// Use of this source code is governed by a BSD-style license that can be
// found in the LICENSE file.

#include "net/proxy/proxy_service.h"

#include <algorithm>

#include "base/bind.h"
#include "base/bind_helpers.h"
#include "base/compiler_specific.h"
#include "base/logging.h"
#include "base/memory/weak_ptr.h"
#include "base/message_loop.h"
#include "base/message_loop_proxy.h"
#include "base/string_util.h"
#include "base/thread_task_runner_handle.h"
#include "base/values.h"
#include "googleurl/src/gurl.h"
#include "net/base/completion_callback.h"
#include "net/base/net_errors.h"
#include "net/base/net_log.h"
#include "net/base/net_util.h"
#include "net/proxy/dhcp_proxy_script_fetcher.h"
#include "net/proxy/multi_threaded_proxy_resolver.h"
#include "net/proxy/network_delegate_error_observer.h"
#include "net/proxy/proxy_config_service_fixed.h"
#include "net/proxy/proxy_resolver.h"
<<<<<<< HEAD
#include "net/proxy/proxy_resolver_js_bindings.h"
#if WEBKIT_USING_V8
#include "net/proxy/proxy_resolver_v8.h"
#endif
=======
>>>>>>> 18c49fb7
#include "net/proxy/proxy_script_decider.h"
#include "net/proxy/proxy_script_fetcher.h"
#include "net/proxy/sync_host_resolver_bridge.h"
#include "net/url_request/url_request_context.h"

#if defined(OS_WIN)
#include "net/proxy/proxy_config_service_win.h"
#include "net/proxy/proxy_resolver_winhttp.h"
#elif defined(OS_IOS)
#include "net/proxy/proxy_config_service_ios.h"
#include "net/proxy/proxy_resolver_mac.h"
#elif defined(OS_MACOSX)
#include "net/proxy/proxy_config_service_mac.h"
#include "net/proxy/proxy_resolver_mac.h"
#elif defined(OS_LINUX) && !defined(OS_CHROMEOS)
#include "net/proxy/proxy_config_service_linux.h"
#elif defined(__LB_SHELL__)
#include "chromium/net/proxy/proxy_config_service_shell.h" // in the platform library
#elif defined(OS_ANDROID)
#include "net/proxy/proxy_config_service_android.h"
#endif

using base::TimeDelta;
using base::TimeTicks;

namespace net {

namespace {

const size_t kMaxNumNetLogEntries = 100;

// When the IP address changes we don't immediately re-run proxy auto-config.
// Instead, we  wait for |kDelayAfterNetworkChangesMs| before
// attempting to re-valuate proxy auto-config.
//
// During this time window, any resolve requests sent to the ProxyService will
// be queued. Once we have waited the required amount of them, the proxy
// auto-config step will be run, and the queued requests resumed.
//
// The reason we play this game is that our signal for detecting network
// changes (NetworkChangeNotifier) may fire *before* the system's networking
// dependencies are fully configured. This is a problem since it means if
// we were to run proxy auto-config right away, it could fail due to spurious
// DNS failures. (see http://crbug.com/50779 for more details.)
//
// By adding the wait window, we give things a better chance to get properly
// set up. Network failures can happen at any time though, so we additionally
// poll the PAC script for changes, which will allow us to recover from these
// sorts of problems.
const int64 kDelayAfterNetworkChangesMs = 2000;

// This is the default policy for polling the PAC script.
//
// In response to a failure, the poll intervals are:
//    0: 8 seconds  (scheduled on timer)
//    1: 32 seconds
//    2: 2 minutes
//    3+: 4 hours
//
// In response to a success, the poll intervals are:
//    0+: 12 hours
//
// Only the 8 second poll is scheduled on a timer, the rest happen in response
// to network activity (and hence will take longer than the written time).
//
// Explanation for these values:
//
// TODO(eroman): These values are somewhat arbitrary, and need to be tuned
// using some histograms data. Trying to be conservative so as not to break
// existing setups when deployed. A simple exponential retry scheme would be
// more elegant, but places more load on server.
//
// The motivation for trying quickly after failures (8 seconds) is to recover
// from spurious network failures, which are common after the IP address has
// just changed (like DNS failing to resolve). The next 32 second boundary is
// to try and catch other VPN weirdness which anecdotally I have seen take
// 10+ seconds for some users.
//
// The motivation for re-trying after a success is to check for possible
// content changes to the script, or to the WPAD auto-discovery results. We are
// not very aggressive with these checks so as to minimize the risk of
// overloading existing PAC setups. Moreover it is unlikely that PAC scripts
// change very frequently in existing setups. More research is needed to
// motivate what safe values are here, and what other user agents do.
//
// Comparison to other browsers:
//
// In Firefox the PAC URL is re-tried on failures according to
// network.proxy.autoconfig_retry_interval_min and
// network.proxy.autoconfig_retry_interval_max. The defaults are 5 seconds and
// 5 minutes respectively. It doubles the interval at each attempt.
//
// TODO(eroman): Figure out what Internet Explorer does.
class DefaultPollPolicy : public ProxyService::PacPollPolicy {
 public:
  DefaultPollPolicy() {}

  virtual Mode GetNextDelay(int initial_error,
                            TimeDelta current_delay,
                            TimeDelta* next_delay) const OVERRIDE {
    if (initial_error != OK) {
      // Re-try policy for failures.
      const int kDelay1Seconds = 8;
      const int kDelay2Seconds = 32;
      const int kDelay3Seconds = 2 * 60;  // 2 minutes
      const int kDelay4Seconds = 4 * 60 * 60;  // 4 Hours

      // Initial poll.
      if (current_delay < TimeDelta()) {
        *next_delay = TimeDelta::FromSeconds(kDelay1Seconds);
        return MODE_USE_TIMER;
      }
      switch (current_delay.InSeconds()) {
        case kDelay1Seconds:
          *next_delay = TimeDelta::FromSeconds(kDelay2Seconds);
          return MODE_START_AFTER_ACTIVITY;
        case kDelay2Seconds:
          *next_delay = TimeDelta::FromSeconds(kDelay3Seconds);
          return MODE_START_AFTER_ACTIVITY;
        default:
          *next_delay = TimeDelta::FromSeconds(kDelay4Seconds);
          return MODE_START_AFTER_ACTIVITY;
      }
    } else {
      // Re-try policy for succeses.
      *next_delay = TimeDelta::FromHours(12);
      return MODE_START_AFTER_ACTIVITY;
    }
  }

 private:
  DISALLOW_COPY_AND_ASSIGN(DefaultPollPolicy);
};

// Config getter that always returns direct settings.
class ProxyConfigServiceDirect : public ProxyConfigService {
 public:
  // ProxyConfigService implementation:
  virtual void AddObserver(Observer* observer) OVERRIDE {}
  virtual void RemoveObserver(Observer* observer) OVERRIDE {}
  virtual ConfigAvailability GetLatestProxyConfig(ProxyConfig* config)
      OVERRIDE {
    *config = ProxyConfig::CreateDirect();
    config->set_source(PROXY_CONFIG_SOURCE_UNKNOWN);
    return CONFIG_VALID;
  }
};

// Proxy resolver that fails every time.
class ProxyResolverNull : public ProxyResolver {
 public:
  ProxyResolverNull() : ProxyResolver(false /*expects_pac_bytes*/) {}

  // ProxyResolver implementation.
  virtual int GetProxyForURL(const GURL& url,
                             ProxyInfo* results,
                             const CompletionCallback& callback,
                             RequestHandle* request,
                             const BoundNetLog& net_log) OVERRIDE {
    return ERR_NOT_IMPLEMENTED;
  }

  virtual void CancelRequest(RequestHandle request) OVERRIDE {
    NOTREACHED();
  }

  virtual LoadState GetLoadState(RequestHandle request) const OVERRIDE {
    NOTREACHED();
    return LOAD_STATE_IDLE;
  }

  virtual LoadState GetLoadStateThreadSafe(
      RequestHandle request) const OVERRIDE {
    NOTREACHED();
    return LOAD_STATE_IDLE;
  }

  virtual void CancelSetPacScript() OVERRIDE {
    NOTREACHED();
  }

  virtual int SetPacScript(
      const scoped_refptr<ProxyResolverScriptData>& /*script_data*/,
      const CompletionCallback& /*callback*/) OVERRIDE {
    return ERR_NOT_IMPLEMENTED;
  }
};

// ProxyResolver that simulates a PAC script which returns
// |pac_string| for every single URL.
class ProxyResolverFromPacString : public ProxyResolver {
 public:
  ProxyResolverFromPacString(const std::string& pac_string)
      : ProxyResolver(false /*expects_pac_bytes*/),
        pac_string_(pac_string) {}

  virtual int GetProxyForURL(const GURL& url,
                             ProxyInfo* results,
                             const CompletionCallback& callback,
                             RequestHandle* request,
                             const BoundNetLog& net_log) OVERRIDE {
    results->UsePacString(pac_string_);
    return OK;
  }

  virtual void CancelRequest(RequestHandle request) OVERRIDE {
    NOTREACHED();
  }

  virtual LoadState GetLoadState(RequestHandle request) const OVERRIDE {
    NOTREACHED();
    return LOAD_STATE_IDLE;
  }

  virtual LoadState GetLoadStateThreadSafe(
      RequestHandle request) const OVERRIDE {
    NOTREACHED();
    return LOAD_STATE_IDLE;
  }

  virtual void CancelSetPacScript() OVERRIDE {
    NOTREACHED();
  }

  virtual int SetPacScript(
      const scoped_refptr<ProxyResolverScriptData>& pac_script,
      const CompletionCallback& callback) OVERRIDE {
    return OK;
  }

 private:
  const std::string pac_string_;
};

<<<<<<< HEAD
#if WEBKIT_USING_V8
// This factory creates V8ProxyResolvers with appropriate javascript bindings.
class ProxyResolverFactoryForV8 : public ProxyResolverFactory {
 public:
  // |async_host_resolver|, |io_loop| and |net_log| must remain
  // valid for the duration of our lifetime.
  // |async_host_resolver| will only be operated on |io_loop|.
  // TODO(willchan): remove io_loop and replace it with origin_loop.
  ProxyResolverFactoryForV8(HostResolver* async_host_resolver,
                            MessageLoop* io_loop,
                            base::MessageLoopProxy* origin_loop,
                            NetLog* net_log,
                            NetworkDelegate* network_delegate)
      : ProxyResolverFactory(true /*expects_pac_bytes*/),
        async_host_resolver_(async_host_resolver),
        io_loop_(io_loop),
        origin_loop_(origin_loop),
        net_log_(net_log),
        network_delegate_(network_delegate) {
  }

  virtual ProxyResolver* CreateProxyResolver() OVERRIDE {
    // Create a synchronous host resolver wrapper that operates
    // |async_host_resolver_| on |io_loop_|.
    SyncHostResolverBridge* sync_host_resolver =
        new SyncHostResolverBridge(async_host_resolver_, io_loop_);

    NetworkDelegateErrorObserver* error_observer =
        new NetworkDelegateErrorObserver(
            network_delegate_, origin_loop_.get());

    // ProxyResolverJSBindings takes ownership of |error_observer| and
    // |sync_host_resolver|.
    ProxyResolverJSBindings* js_bindings =
        ProxyResolverJSBindings::CreateDefault(
            sync_host_resolver, net_log_, error_observer);

    // ProxyResolverV8 takes ownership of |js_bindings|.
    return new ProxyResolverV8(js_bindings);
  }

 private:
  HostResolver* const async_host_resolver_;
  MessageLoop* io_loop_;
  scoped_refptr<base::MessageLoopProxy> origin_loop_;
  NetLog* net_log_;
  NetworkDelegate* network_delegate_;
};
#endif

=======
>>>>>>> 18c49fb7
// Creates ProxyResolvers using a platform-specific implementation.
class ProxyResolverFactoryForSystem : public ProxyResolverFactory {
 public:
  ProxyResolverFactoryForSystem()
      : ProxyResolverFactory(false /*expects_pac_bytes*/) {}

  virtual ProxyResolver* CreateProxyResolver() OVERRIDE {
    DCHECK(IsSupported());
#if defined(OS_WIN)
    return new ProxyResolverWinHttp();
#elif defined(OS_MACOSX)
    return new ProxyResolverMac();
#else
    NOTREACHED();
    return NULL;
#endif
  }

  static bool IsSupported() {
#if defined(OS_WIN) || defined(OS_MACOSX)
    return true;
#else
    return false;
#endif
  }
};

// Returns NetLog parameters describing a proxy configuration change.
Value* NetLogProxyConfigChangedCallback(const ProxyConfig* old_config,
                                        const ProxyConfig* new_config,
                                        NetLog::LogLevel /* log_level */) {
  DictionaryValue* dict = new DictionaryValue();
  // The "old_config" is optional -- the first notification will not have
  // any "previous" configuration.
  if (old_config->is_valid())
    dict->Set("old_config", old_config->ToValue());
  dict->Set("new_config", new_config->ToValue());
  return dict;
}

Value* NetLogBadProxyListCallback(const ProxyRetryInfoMap* retry_info,
                                  NetLog::LogLevel /* log_level */) {
  DictionaryValue* dict = new DictionaryValue();
  ListValue* list = new ListValue();

  for (ProxyRetryInfoMap::const_iterator iter = retry_info->begin();
       iter != retry_info->end(); ++iter) {
    list->Append(Value::CreateStringValue(iter->first));
  }
  dict->Set("bad_proxy_list", list);
  return dict;
}

// Returns NetLog parameters on a successfuly proxy resolution.
Value* NetLogFinishedResolvingProxyCallback(ProxyInfo* result,
                                            NetLog::LogLevel /* log_level */) {
  DictionaryValue* dict = new DictionaryValue();
  dict->SetString("pac_string", result->ToPacString());
  return dict;
}

#if defined(OS_CHROMEOS)
class UnsetProxyConfigService : public ProxyConfigService {
 public:
  UnsetProxyConfigService() {}
  virtual ~UnsetProxyConfigService() {}

  virtual void AddObserver(Observer* observer) OVERRIDE {}
  virtual void RemoveObserver(Observer* observer) OVERRIDE {}
  virtual ConfigAvailability GetLatestProxyConfig(
      ProxyConfig* config) OVERRIDE {
    return CONFIG_UNSET;
  }
};
#endif

}  // namespace

// ProxyService::InitProxyResolver --------------------------------------------

// This glues together two asynchronous steps:
//   (1) ProxyScriptDecider -- try to fetch/validate a sequence of PAC scripts
//       to figure out what we should configure against.
//   (2) Feed the fetched PAC script into the ProxyResolver.
//
// InitProxyResolver is a single-use class which encapsulates cancellation as
// part of its destructor. Start() or StartSkipDecider() should be called just
// once. The instance can be destroyed at any time, and the request will be
// cancelled.

class ProxyService::InitProxyResolver {
 public:
  InitProxyResolver()
      : proxy_resolver_(NULL),
        next_state_(STATE_NONE) {
  }

  ~InitProxyResolver() {
    // Note that the destruction of ProxyScriptDecider will automatically cancel
    // any outstanding work.
    if (next_state_ == STATE_SET_PAC_SCRIPT_COMPLETE) {
      proxy_resolver_->CancelSetPacScript();
    }
  }

  // Begins initializing the proxy resolver; calls |callback| when done.
  int Start(ProxyResolver* proxy_resolver,
            ProxyScriptFetcher* proxy_script_fetcher,
            DhcpProxyScriptFetcher* dhcp_proxy_script_fetcher,
            NetLog* net_log,
            const ProxyConfig& config,
            TimeDelta wait_delay,
            const CompletionCallback& callback) {
    DCHECK_EQ(STATE_NONE, next_state_);
    proxy_resolver_ = proxy_resolver;

    decider_.reset(new ProxyScriptDecider(
        proxy_script_fetcher, dhcp_proxy_script_fetcher, net_log));
    config_ = config;
    wait_delay_ = wait_delay;
    callback_ = callback;

    next_state_ = STATE_DECIDE_PROXY_SCRIPT;
    return DoLoop(OK);
  }

  // Similar to Start(), however it skips the ProxyScriptDecider stage. Instead
  // |effective_config|, |decider_result| and |script_data| will be used as the
  // inputs for initializing the ProxyResolver.
  int StartSkipDecider(ProxyResolver* proxy_resolver,
                       const ProxyConfig& effective_config,
                       int decider_result,
                       ProxyResolverScriptData* script_data,
                       const CompletionCallback& callback) {
    DCHECK_EQ(STATE_NONE, next_state_);
    proxy_resolver_ = proxy_resolver;

    effective_config_ = effective_config;
    script_data_ = script_data;
    callback_ = callback;

    if (decider_result != OK)
      return decider_result;

    next_state_ = STATE_SET_PAC_SCRIPT;
    return DoLoop(OK);
  }

  // Returns the proxy configuration that was selected by ProxyScriptDecider.
  // Should only be called upon completion of the initialization.
  const ProxyConfig& effective_config() const {
    DCHECK_EQ(STATE_NONE, next_state_);
    return effective_config_;
  }

  // Returns the PAC script data that was selected by ProxyScriptDecider.
  // Should only be called upon completion of the initialization.
  ProxyResolverScriptData* script_data() {
    DCHECK_EQ(STATE_NONE, next_state_);
    return script_data_.get();
  }

 private:
  enum State {
    STATE_NONE,
    STATE_DECIDE_PROXY_SCRIPT,
    STATE_DECIDE_PROXY_SCRIPT_COMPLETE,
    STATE_SET_PAC_SCRIPT,
    STATE_SET_PAC_SCRIPT_COMPLETE,
  };

  int DoLoop(int result) {
    DCHECK_NE(next_state_, STATE_NONE);
    int rv = result;
    do {
      State state = next_state_;
      next_state_ = STATE_NONE;
      switch (state) {
        case STATE_DECIDE_PROXY_SCRIPT:
          DCHECK_EQ(OK, rv);
          rv = DoDecideProxyScript();
          break;
        case STATE_DECIDE_PROXY_SCRIPT_COMPLETE:
          rv = DoDecideProxyScriptComplete(rv);
          break;
        case STATE_SET_PAC_SCRIPT:
          DCHECK_EQ(OK, rv);
          rv = DoSetPacScript();
          break;
        case STATE_SET_PAC_SCRIPT_COMPLETE:
          rv = DoSetPacScriptComplete(rv);
          break;
        default:
          NOTREACHED() << "bad state: " << state;
          rv = ERR_UNEXPECTED;
          break;
      }
    } while (rv != ERR_IO_PENDING && next_state_ != STATE_NONE);
    return rv;
  }

  int DoDecideProxyScript() {
    next_state_ = STATE_DECIDE_PROXY_SCRIPT_COMPLETE;

    return decider_->Start(
        config_, wait_delay_, proxy_resolver_->expects_pac_bytes(),
        base::Bind(&InitProxyResolver::OnIOCompletion, base::Unretained(this)));
  }

  int DoDecideProxyScriptComplete(int result) {
    if (result != OK)
      return result;

    effective_config_ = decider_->effective_config();
    script_data_ = decider_->script_data();

    next_state_ = STATE_SET_PAC_SCRIPT;
    return OK;
  }

  int DoSetPacScript() {
    DCHECK(script_data_);
    // TODO(eroman): Should log this latency to the NetLog.
    next_state_ = STATE_SET_PAC_SCRIPT_COMPLETE;
    return proxy_resolver_->SetPacScript(
        script_data_,
        base::Bind(&InitProxyResolver::OnIOCompletion, base::Unretained(this)));
  }

  int DoSetPacScriptComplete(int result) {
    return result;
  }

  void OnIOCompletion(int result) {
    DCHECK_NE(STATE_NONE, next_state_);
    int rv = DoLoop(result);
    if (rv != ERR_IO_PENDING)
      DoCallback(rv);
  }

  void DoCallback(int result) {
    DCHECK_NE(ERR_IO_PENDING, result);
    callback_.Run(result);
  }

  ProxyConfig config_;
  ProxyConfig effective_config_;
  scoped_refptr<ProxyResolverScriptData> script_data_;
  TimeDelta wait_delay_;
  scoped_ptr<ProxyScriptDecider> decider_;
  ProxyResolver* proxy_resolver_;
  CompletionCallback callback_;
  State next_state_;

  DISALLOW_COPY_AND_ASSIGN(InitProxyResolver);
};

// ProxyService::ProxyScriptDeciderPoller -------------------------------------

// This helper class encapsulates the logic to schedule and run periodic
// background checks to see if the PAC script (or effective proxy configuration)
// has changed. If a change is detected, then the caller will be notified via
// the ChangeCallback.
class ProxyService::ProxyScriptDeciderPoller {
 public:
  typedef base::Callback<void(int, ProxyResolverScriptData*,
                              const ProxyConfig&)> ChangeCallback;

  // Builds a poller helper, and starts polling for updates. Whenever a change
  // is observed, |callback| will be invoked with the details.
  //
  //   |config| specifies the (unresolved) proxy configuration to poll.
  //   |proxy_resolver_expects_pac_bytes| the type of proxy resolver we expect
  //                                      to use the resulting script data with
  //                                      (so it can choose the right format).
  //   |proxy_script_fetcher| this pointer must remain alive throughout our
  //                          lifetime. It is the dependency that will be used
  //                          for downloading proxy scripts.
  //   |dhcp_proxy_script_fetcher| similar to |proxy_script_fetcher|, but for
  //                               the DHCP dependency.
  //   |init_net_error| This is the initial network error (possibly success)
  //                    encountered by the first PAC fetch attempt. We use it
  //                    to schedule updates more aggressively if the initial
  //                    fetch resulted in an error.
  //   |init_script_data| the initial script data from the PAC fetch attempt.
  //                      This is the baseline used to determine when the
  //                      script's contents have changed.
  //   |net_log| the NetLog to log progress into.
  ProxyScriptDeciderPoller(ChangeCallback callback,
                           const ProxyConfig& config,
                           bool proxy_resolver_expects_pac_bytes,
                           ProxyScriptFetcher* proxy_script_fetcher,
                           DhcpProxyScriptFetcher* dhcp_proxy_script_fetcher,
                           int init_net_error,
                           ProxyResolverScriptData* init_script_data,
                           NetLog* net_log)
      : ALLOW_THIS_IN_INITIALIZER_LIST(weak_factory_(this)),
        change_callback_(callback),
        config_(config),
        proxy_resolver_expects_pac_bytes_(proxy_resolver_expects_pac_bytes),
        proxy_script_fetcher_(proxy_script_fetcher),
        dhcp_proxy_script_fetcher_(dhcp_proxy_script_fetcher),
        last_error_(init_net_error),
        last_script_data_(init_script_data),
        last_poll_time_(TimeTicks::Now()) {
    // Set the initial poll delay.
    next_poll_mode_ = poll_policy()->GetNextDelay(
        last_error_, TimeDelta::FromSeconds(-1), &next_poll_delay_);
    TryToStartNextPoll(false);
  }

  void OnLazyPoll() {
    // We have just been notified of network activity. Use this opportunity to
    // see if we can start our next poll.
    TryToStartNextPoll(true);
  }

  static const PacPollPolicy* set_policy(const PacPollPolicy* policy) {
    const PacPollPolicy* prev = poll_policy_;
    poll_policy_ = policy;
    return prev;
  }

 private:
  // Returns the effective poll policy (the one injected by unit-tests, or the
  // default).
  const PacPollPolicy* poll_policy() {
    if (poll_policy_)
      return poll_policy_;
    return &default_poll_policy_;
  }

  void StartPollTimer() {
    DCHECK(!decider_.get());

    MessageLoop::current()->PostDelayedTask(
        FROM_HERE,
        base::Bind(&ProxyScriptDeciderPoller::DoPoll,
                   weak_factory_.GetWeakPtr()),
        next_poll_delay_);
  }

  void TryToStartNextPoll(bool triggered_by_activity) {
    switch (next_poll_mode_) {
      case PacPollPolicy::MODE_USE_TIMER:
        if (!triggered_by_activity)
          StartPollTimer();
        break;

      case PacPollPolicy::MODE_START_AFTER_ACTIVITY:
        if (triggered_by_activity && !decider_.get()) {
          TimeDelta elapsed_time = TimeTicks::Now() - last_poll_time_;
          if (elapsed_time >= next_poll_delay_)
            DoPoll();
        }
        break;
    }
  }

  void DoPoll() {
    last_poll_time_ = TimeTicks::Now();

    // Start the proxy script decider to see if anything has changed.
    // TODO(eroman): Pass a proper NetLog rather than NULL.
    decider_.reset(new ProxyScriptDecider(
        proxy_script_fetcher_, dhcp_proxy_script_fetcher_, NULL));
    int result = decider_->Start(
        config_, TimeDelta(), proxy_resolver_expects_pac_bytes_,
        base::Bind(&ProxyScriptDeciderPoller::OnProxyScriptDeciderCompleted,
                   base::Unretained(this)));

    if (result != ERR_IO_PENDING)
      OnProxyScriptDeciderCompleted(result);
  }

  void OnProxyScriptDeciderCompleted(int result) {
    if (HasScriptDataChanged(result, decider_->script_data())) {
      // Something has changed, we must notify the ProxyService so it can
      // re-initialize its ProxyResolver. Note that we post a notification task
      // rather than calling it directly -- this is done to avoid an ugly
      // destruction sequence, since |this| might be destroyed as a result of
      // the notification.
      MessageLoop::current()->PostTask(
        FROM_HERE,
        base::Bind(
            &ProxyScriptDeciderPoller::NotifyProxyServiceOfChange,
            weak_factory_.GetWeakPtr(),
            result,
            make_scoped_refptr(decider_->script_data()),
            decider_->effective_config()));
      return;
    }

    decider_.reset();

    // Decide when the next poll should take place, and possibly start the
    // next timer.
    next_poll_mode_ = poll_policy()->GetNextDelay(
        last_error_, next_poll_delay_, &next_poll_delay_);
    TryToStartNextPoll(false);
  }

  bool HasScriptDataChanged(int result, ProxyResolverScriptData* script_data) {
    if (result != last_error_) {
      // Something changed -- it was failing before and now it succeeded, or
      // conversely it succeeded before and now it failed. Or it failed in
      // both cases, however the specific failure error codes differ.
      return true;
    }

    if (result != OK) {
      // If it failed last time and failed again with the same error code this
      // time, then nothing has actually changed.
      return false;
    }

    // Otherwise if it succeeded both this time and last time, we need to look
    // closer and see if we ended up downloading different content for the PAC
    // script.
    return !script_data->Equals(last_script_data_);
  }

  void NotifyProxyServiceOfChange(
      int result,
      const scoped_refptr<ProxyResolverScriptData>& script_data,
      const ProxyConfig& effective_config) {
    // Note that |this| may be deleted after calling into the ProxyService.
    change_callback_.Run(result, script_data, effective_config);
  }

  base::WeakPtrFactory<ProxyScriptDeciderPoller> weak_factory_;

  ChangeCallback change_callback_;
  ProxyConfig config_;
  bool proxy_resolver_expects_pac_bytes_;
  ProxyScriptFetcher* proxy_script_fetcher_;
  DhcpProxyScriptFetcher* dhcp_proxy_script_fetcher_;

  int last_error_;
  scoped_refptr<ProxyResolverScriptData> last_script_data_;

  scoped_ptr<ProxyScriptDecider> decider_;
  TimeDelta next_poll_delay_;
  PacPollPolicy::Mode next_poll_mode_;

  TimeTicks last_poll_time_;

  // Polling policy injected by unit-tests. Otherwise this is NULL and the
  // default policy will be used.
  static const PacPollPolicy* poll_policy_;

  const DefaultPollPolicy default_poll_policy_;

  DISALLOW_COPY_AND_ASSIGN(ProxyScriptDeciderPoller);
};

// static
const ProxyService::PacPollPolicy*
    ProxyService::ProxyScriptDeciderPoller::poll_policy_ = NULL;

// ProxyService::PacRequest ---------------------------------------------------

class ProxyService::PacRequest
    : public base::RefCounted<ProxyService::PacRequest> {
 public:
    PacRequest(ProxyService* service,
             const GURL& url,
             ProxyInfo* results,
             const net::CompletionCallback& user_callback,
             const BoundNetLog& net_log)
      : service_(service),
        user_callback_(user_callback),
        results_(results),
        url_(url),
        resolve_job_(NULL),
        config_id_(ProxyConfig::kInvalidConfigID),
        config_source_(PROXY_CONFIG_SOURCE_UNKNOWN),
        net_log_(net_log) {
    DCHECK(!user_callback.is_null());
  }

  // Starts the resolve proxy request.
  int Start() {
    DCHECK(!was_cancelled());
    DCHECK(!is_started());

    DCHECK(service_->config_.is_valid());

    config_id_ = service_->config_.id();
    config_source_ = service_->config_.source();

    return resolver()->GetProxyForURL(
        url_, results_,
        base::Bind(&PacRequest::QueryComplete, base::Unretained(this)),
        &resolve_job_, net_log_);
  }

  bool is_started() const {
    // Note that !! casts to bool. (VS gives a warning otherwise).
    return !!resolve_job_;
  }

  void StartAndCompleteCheckingForSynchronous() {
    int rv = service_->TryToCompleteSynchronously(url_, results_);
    if (rv == ERR_IO_PENDING)
      rv = Start();
    if (rv != ERR_IO_PENDING)
      QueryComplete(rv);
  }

  void CancelResolveJob() {
    DCHECK(is_started());
    // The request may already be running in the resolver.
    resolver()->CancelRequest(resolve_job_);
    resolve_job_ = NULL;
    DCHECK(!is_started());
  }

  void Cancel() {
    net_log_.AddEvent(NetLog::TYPE_CANCELLED);

    if (is_started())
      CancelResolveJob();

    // Mark as cancelled, to prevent accessing this again later.
    service_ = NULL;
    user_callback_.Reset();
    results_ = NULL;

    net_log_.EndEvent(NetLog::TYPE_PROXY_SERVICE);
  }

  // Returns true if Cancel() has been called.
  bool was_cancelled() const {
    return user_callback_.is_null();
  }

  // Helper to call after ProxyResolver completion (both synchronous and
  // asynchronous). Fixes up the result that is to be returned to user.
  int QueryDidComplete(int result_code) {
    DCHECK(!was_cancelled());

    // Note that DidFinishResolvingProxy might modify |results_|.
    int rv = service_->DidFinishResolvingProxy(results_, result_code, net_log_);

    // Make a note in the results which configuration was in use at the
    // time of the resolve.
    results_->config_id_ = config_id_;
    results_->config_source_ = config_source_;
    results_->did_use_pac_script_ = true;

    // Reset the state associated with in-progress-resolve.
    resolve_job_ = NULL;
    config_id_ = ProxyConfig::kInvalidConfigID;
    config_source_ = PROXY_CONFIG_SOURCE_UNKNOWN;

    return rv;
  }

  BoundNetLog* net_log() { return &net_log_; }

  LoadState GetLoadState() const {
    if (is_started())
      return resolver()->GetLoadState(resolve_job_);
    return LOAD_STATE_RESOLVING_PROXY_FOR_URL;
  }

 private:
  friend class base::RefCounted<ProxyService::PacRequest>;

  ~PacRequest() {}

  // Callback for when the ProxyResolver request has completed.
  void QueryComplete(int result_code) {
    result_code = QueryDidComplete(result_code);

    // Remove this completed PacRequest from the service's pending list.
    /// (which will probably cause deletion of |this|).
    if (!user_callback_.is_null()){
      net::CompletionCallback callback = user_callback_;
      service_->RemovePendingRequest(this);
      callback.Run(result_code);
    }
  }

  ProxyResolver* resolver() const { return service_->resolver_.get(); }

  // Note that we don't hold a reference to the ProxyService. Outstanding
  // requests are cancelled during ~ProxyService, so this is guaranteed
  // to be valid throughout our lifetime.
  ProxyService* service_;
  net::CompletionCallback user_callback_;
  ProxyInfo* results_;
  GURL url_;
  ProxyResolver::RequestHandle resolve_job_;
  ProxyConfig::ID config_id_;  // The config id when the resolve was started.
  ProxyConfigSource config_source_;  // The source of proxy settings.
  BoundNetLog net_log_;
};

// ProxyService ---------------------------------------------------------------

ProxyService::ProxyService(ProxyConfigService* config_service,
                           ProxyResolver* resolver,
                           NetLog* net_log)
    : resolver_(resolver),
      next_config_id_(1),
      current_state_(STATE_NONE) ,
      net_log_(net_log),
      stall_proxy_auto_config_delay_(TimeDelta::FromMilliseconds(
          kDelayAfterNetworkChangesMs)) {
  NetworkChangeNotifier::AddIPAddressObserver(this);
  ResetConfigService(config_service);
}

#if WEBKIT_USING_V8
// static
<<<<<<< HEAD
ProxyService* ProxyService::CreateUsingV8ProxyResolver(
    ProxyConfigService* proxy_config_service,
    size_t num_pac_threads,
    ProxyScriptFetcher* proxy_script_fetcher,
    DhcpProxyScriptFetcher* dhcp_proxy_script_fetcher,
    HostResolver* host_resolver,
    NetLog* net_log,
    NetworkDelegate* network_delegate) {
  DCHECK(proxy_config_service);
  DCHECK(proxy_script_fetcher);
  DCHECK(dhcp_proxy_script_fetcher);
  DCHECK(host_resolver);

  if (num_pac_threads == 0)
    num_pac_threads = kDefaultNumPacThreads;

  ProxyResolverFactory* sync_resolver_factory =
      new ProxyResolverFactoryForV8(
          host_resolver,
          MessageLoop::current(),
          base::MessageLoopProxy::current(),
          net_log,
          network_delegate);

  ProxyResolver* proxy_resolver =
      new MultiThreadedProxyResolver(sync_resolver_factory, num_pac_threads);

  ProxyService* proxy_service =
      new ProxyService(proxy_config_service, proxy_resolver, net_log);

  // Configure fetchers to use for PAC script downloads and auto-detect.
  proxy_service->SetProxyScriptFetchers(proxy_script_fetcher,
                                        dhcp_proxy_script_fetcher);

  return proxy_service;
}
#endif

// static
=======
>>>>>>> 18c49fb7
ProxyService* ProxyService::CreateUsingSystemProxyResolver(
    ProxyConfigService* proxy_config_service,
    size_t num_pac_threads,
    NetLog* net_log) {
  DCHECK(proxy_config_service);

  if (!ProxyResolverFactoryForSystem::IsSupported()) {
    LOG(WARNING) << "PAC support disabled because there is no "
                    "system implementation";
    return CreateWithoutProxyResolver(proxy_config_service, net_log);
  }

  if (num_pac_threads == 0)
    num_pac_threads = kDefaultNumPacThreads;

  ProxyResolver* proxy_resolver = new MultiThreadedProxyResolver(
      new ProxyResolverFactoryForSystem(), num_pac_threads);

  return new ProxyService(proxy_config_service, proxy_resolver, net_log);
}

// static
ProxyService* ProxyService::CreateWithoutProxyResolver(
    ProxyConfigService* proxy_config_service,
    NetLog* net_log) {
  return new ProxyService(proxy_config_service,
                          new ProxyResolverNull(),
                          net_log);
}

// static
ProxyService* ProxyService::CreateFixed(const ProxyConfig& pc) {
  // TODO(eroman): This isn't quite right, won't work if |pc| specifies
  //               a PAC script.
  return CreateUsingSystemProxyResolver(new ProxyConfigServiceFixed(pc),
                                        0, NULL);
}

// static
ProxyService* ProxyService::CreateFixed(const std::string& proxy) {
  net::ProxyConfig proxy_config;
  proxy_config.proxy_rules().ParseFromString(proxy);
  return ProxyService::CreateFixed(proxy_config);
}

// static
ProxyService* ProxyService::CreateDirect() {
  return CreateDirectWithNetLog(NULL);
}

ProxyService* ProxyService::CreateDirectWithNetLog(NetLog* net_log) {
  // Use direct connections.
  return new ProxyService(new ProxyConfigServiceDirect, new ProxyResolverNull,
                          net_log);
}

// static
ProxyService* ProxyService::CreateFixedFromPacResult(
    const std::string& pac_string) {

  // We need the settings to contain an "automatic" setting, otherwise the
  // ProxyResolver dependency we give it will never be used.
  scoped_ptr<ProxyConfigService> proxy_config_service(
      new ProxyConfigServiceFixed(ProxyConfig::CreateAutoDetect()));

  scoped_ptr<ProxyResolver> proxy_resolver(
      new ProxyResolverFromPacString(pac_string));

  return new ProxyService(proxy_config_service.release(),
                          proxy_resolver.release(),
                          NULL);
}

int ProxyService::ResolveProxy(const GURL& raw_url,
                               ProxyInfo* result,
                               const net::CompletionCallback& callback,
                               PacRequest** pac_request,
                               const BoundNetLog& net_log) {
  DCHECK(CalledOnValidThread());
  DCHECK(!callback.is_null());

  net_log.BeginEvent(NetLog::TYPE_PROXY_SERVICE);

  // Notify our polling-based dependencies that a resolve is taking place.
  // This way they can schedule their polls in response to network activity.
  config_service_->OnLazyPoll();
  if (script_poller_.get())
     script_poller_->OnLazyPoll();

  if (current_state_ == STATE_NONE)
    ApplyProxyConfigIfAvailable();

  // Strip away any reference fragments and the username/password, as they
  // are not relevant to proxy resolution.
  GURL url = SimplifyUrlForRequest(raw_url);

  // Check if the request can be completed right away. (This is the case when
  // using a direct connection for example).
  int rv = TryToCompleteSynchronously(url, result);
  if (rv != ERR_IO_PENDING)
    return DidFinishResolvingProxy(result, rv, net_log);

  scoped_refptr<PacRequest> req(
      new PacRequest(this, url, result, callback, net_log));

  if (current_state_ == STATE_READY) {
    // Start the resolve request.
    rv = req->Start();
    if (rv != ERR_IO_PENDING)
      return req->QueryDidComplete(rv);
  } else {
    req->net_log()->BeginEvent(NetLog::TYPE_PROXY_SERVICE_WAITING_FOR_INIT_PAC);
  }

  DCHECK_EQ(ERR_IO_PENDING, rv);
  DCHECK(!ContainsPendingRequest(req));
  pending_requests_.push_back(req);

  // Completion will be notified through |callback|, unless the caller cancels
  // the request using |pac_request|.
  if (pac_request)
    *pac_request = req.get();
  return rv;  // ERR_IO_PENDING
}

int ProxyService::TryToCompleteSynchronously(const GURL& url,
                                             ProxyInfo* result) {
  DCHECK_NE(STATE_NONE, current_state_);

  if (current_state_ != STATE_READY)
    return ERR_IO_PENDING;  // Still initializing.

  DCHECK_NE(config_.id(), ProxyConfig::kInvalidConfigID);

  // If it was impossible to fetch or parse the PAC script, we cannot complete
  // the request here and bail out.
  if (permanent_error_ != OK)
    return permanent_error_;

  if (config_.HasAutomaticSettings())
    return ERR_IO_PENDING;  // Must submit the request to the proxy resolver.

  // Use the manual proxy settings.
  config_.proxy_rules().Apply(url, result);
  result->config_source_ = config_.source();
  result->config_id_ = config_.id();
  return OK;
}

ProxyService::~ProxyService() {
  NetworkChangeNotifier::RemoveIPAddressObserver(this);
  config_service_->RemoveObserver(this);

  // Cancel any inprogress requests.
  for (PendingRequests::iterator it = pending_requests_.begin();
       it != pending_requests_.end();
       ++it) {
    (*it)->Cancel();
  }
}

void ProxyService::SuspendAllPendingRequests() {
  for (PendingRequests::iterator it = pending_requests_.begin();
       it != pending_requests_.end();
       ++it) {
    PacRequest* req = it->get();
    if (req->is_started()) {
      req->CancelResolveJob();

      req->net_log()->BeginEvent(
          NetLog::TYPE_PROXY_SERVICE_WAITING_FOR_INIT_PAC);
    }
  }
}

void ProxyService::SetReady() {
  DCHECK(!init_proxy_resolver_.get());
  current_state_ = STATE_READY;

  // Make a copy in case |this| is deleted during the synchronous completion
  // of one of the requests. If |this| is deleted then all of the PacRequest
  // instances will be Cancel()-ed.
  PendingRequests pending_copy = pending_requests_;

  for (PendingRequests::iterator it = pending_copy.begin();
       it != pending_copy.end();
       ++it) {
    PacRequest* req = it->get();
    if (!req->is_started() && !req->was_cancelled()) {
      req->net_log()->EndEvent(NetLog::TYPE_PROXY_SERVICE_WAITING_FOR_INIT_PAC);

      // Note that we re-check for synchronous completion, in case we are
      // no longer using a ProxyResolver (can happen if we fell-back to manual).
      req->StartAndCompleteCheckingForSynchronous();
    }
  }
}

void ProxyService::ApplyProxyConfigIfAvailable() {
  DCHECK_EQ(STATE_NONE, current_state_);

  config_service_->OnLazyPoll();

  // If we have already fetched the configuration, start applying it.
  if (fetched_config_.is_valid()) {
    InitializeUsingLastFetchedConfig();
    return;
  }

  // Otherwise we need to first fetch the configuration.
  current_state_ = STATE_WAITING_FOR_PROXY_CONFIG;

  // Retrieve the current proxy configuration from the ProxyConfigService.
  // If a configuration is not available yet, we will get called back later
  // by our ProxyConfigService::Observer once it changes.
  ProxyConfig config;
  ProxyConfigService::ConfigAvailability availability =
      config_service_->GetLatestProxyConfig(&config);
  if (availability != ProxyConfigService::CONFIG_PENDING)
    OnProxyConfigChanged(config, availability);
}

void ProxyService::OnInitProxyResolverComplete(int result) {
  DCHECK_EQ(STATE_WAITING_FOR_INIT_PROXY_RESOLVER, current_state_);
  DCHECK(init_proxy_resolver_.get());
  DCHECK(fetched_config_.HasAutomaticSettings());
  config_ = init_proxy_resolver_->effective_config();

  // At this point we have decided which proxy settings to use (i.e. which PAC
  // script if any). We start up a background poller to periodically revisit
  // this decision. If the contents of the PAC script change, or if the
  // result of proxy auto-discovery changes, this poller will notice it and
  // will trigger a re-initialization using the newly discovered PAC.
  script_poller_.reset(new ProxyScriptDeciderPoller(
      base::Bind(&ProxyService::InitializeUsingDecidedConfig,
                 base::Unretained(this)),
      fetched_config_,
      resolver_->expects_pac_bytes(),
      proxy_script_fetcher_.get(),
      dhcp_proxy_script_fetcher_.get(),
      result,
      init_proxy_resolver_->script_data(),
      NULL));

  init_proxy_resolver_.reset();

  if (result != OK) {
    if (fetched_config_.pac_mandatory()) {
      VLOG(1) << "Failed configuring with mandatory PAC script, blocking all "
                 "traffic.";
      config_ = fetched_config_;
      result = ERR_MANDATORY_PROXY_CONFIGURATION_FAILED;
    } else {
      VLOG(1) << "Failed configuring with PAC script, falling-back to manual "
                 "proxy servers.";
      config_ = fetched_config_;
      config_.ClearAutomaticSettings();
      result = OK;
    }
  }
  permanent_error_ = result;

  // TODO(eroman): Make this ID unique in the case where configuration changed
  //               due to ProxyScriptDeciderPoller.
  config_.set_id(fetched_config_.id());
  config_.set_source(fetched_config_.source());

  // Resume any requests which we had to defer until the PAC script was
  // downloaded.
  SetReady();
}

int ProxyService::ReconsiderProxyAfterError(const GURL& url,
                                            ProxyInfo* result,
                                            const CompletionCallback& callback,
                                            PacRequest** pac_request,
                                            const BoundNetLog& net_log) {
  DCHECK(CalledOnValidThread());

  // Check to see if we have a new config since ResolveProxy was called.  We
  // want to re-run ResolveProxy in two cases: 1) we have a new config, or 2) a
  // direct connection failed and we never tried the current config.

  bool re_resolve = result->config_id_ != config_.id();

  if (re_resolve) {
    // If we have a new config or the config was never tried, we delete the
    // list of bad proxies and we try again.
    proxy_retry_info_.clear();
    return ResolveProxy(url, result, callback, pac_request, net_log);
  }

  // We don't have new proxy settings to try, try to fallback to the next proxy
  // in the list.
  bool did_fallback = result->Fallback(net_log);

  // Return synchronous failure if there is nothing left to fall-back to.
  // TODO(eroman): This is a yucky API, clean it up.
  return did_fallback ? OK : ERR_FAILED;
}

bool ProxyService::MarkProxyAsBad(const ProxyInfo& result,
                                  const BoundNetLog& net_log) {
  result.proxy_list_.UpdateRetryInfoOnFallback(&proxy_retry_info_, net_log);
  return result.proxy_list_.HasUntriedProxies(proxy_retry_info_);
}

void ProxyService::ReportSuccess(const ProxyInfo& result) {
  DCHECK(CalledOnValidThread());

  const ProxyRetryInfoMap& new_retry_info = result.proxy_retry_info();
  if (new_retry_info.empty())
    return;

  for (ProxyRetryInfoMap::const_iterator iter = new_retry_info.begin();
       iter != new_retry_info.end(); ++iter) {
    ProxyRetryInfoMap::iterator existing = proxy_retry_info_.find(iter->first);
    if (existing == proxy_retry_info_.end())
      proxy_retry_info_[iter->first] = iter->second;
    else if (existing->second.bad_until < iter->second.bad_until)
      existing->second.bad_until = iter->second.bad_until;
  }
  if (net_log_) {
    net_log_->AddGlobalEntry(
        NetLog::TYPE_BAD_PROXY_LIST_REPORTED,
        base::Bind(&NetLogBadProxyListCallback, &new_retry_info));
  }
}

void ProxyService::CancelPacRequest(PacRequest* req) {
  DCHECK(CalledOnValidThread());
  DCHECK(req);
  req->Cancel();
  RemovePendingRequest(req);
}

LoadState ProxyService::GetLoadState(const PacRequest* req) const {
  CHECK(req);
  return req->GetLoadState();
}

bool ProxyService::ContainsPendingRequest(PacRequest* req) {
  PendingRequests::iterator it = std::find(
      pending_requests_.begin(), pending_requests_.end(), req);
  return pending_requests_.end() != it;
}

void ProxyService::RemovePendingRequest(PacRequest* req) {
  DCHECK(ContainsPendingRequest(req));
  PendingRequests::iterator it = std::find(
      pending_requests_.begin(), pending_requests_.end(), req);
  pending_requests_.erase(it);
}

int ProxyService::DidFinishResolvingProxy(ProxyInfo* result,
                                          int result_code,
                                          const BoundNetLog& net_log) {
  // Log the result of the proxy resolution.
  if (result_code == OK) {
    // When logging all events is enabled, dump the proxy list.
    if (net_log.IsLoggingAllEvents()) {
      net_log.AddEvent(
          NetLog::TYPE_PROXY_SERVICE_RESOLVED_PROXY_LIST,
          base::Bind(&NetLogFinishedResolvingProxyCallback, result));
    }
    result->DeprioritizeBadProxies(proxy_retry_info_);
  } else {
    net_log.AddEventWithNetErrorCode(
        NetLog::TYPE_PROXY_SERVICE_RESOLVED_PROXY_LIST, result_code);

    if (!config_.pac_mandatory()) {
      // Fall-back to direct when the proxy resolver fails. This corresponds
      // with a javascript runtime error in the PAC script.
      //
      // This implicit fall-back to direct matches Firefox 3.5 and
      // Internet Explorer 8. For more information, see:
      //
      // http://www.chromium.org/developers/design-documents/proxy-settings-fallback
      result->UseDirect();
      result_code = OK;
    } else {
      result_code = ERR_MANDATORY_PROXY_CONFIGURATION_FAILED;
    }
  }

  net_log.EndEvent(NetLog::TYPE_PROXY_SERVICE);
  return result_code;
}

void ProxyService::SetProxyScriptFetchers(
    ProxyScriptFetcher* proxy_script_fetcher,
    DhcpProxyScriptFetcher* dhcp_proxy_script_fetcher) {
  DCHECK(CalledOnValidThread());
  State previous_state = ResetProxyConfig(false);
  proxy_script_fetcher_.reset(proxy_script_fetcher);
  dhcp_proxy_script_fetcher_.reset(dhcp_proxy_script_fetcher);
  if (previous_state != STATE_NONE)
    ApplyProxyConfigIfAvailable();
}

ProxyScriptFetcher* ProxyService::GetProxyScriptFetcher() const {
  DCHECK(CalledOnValidThread());
  return proxy_script_fetcher_.get();
}

ProxyService::State ProxyService::ResetProxyConfig(bool reset_fetched_config) {
  DCHECK(CalledOnValidThread());
  State previous_state = current_state_;

  permanent_error_ = OK;
  proxy_retry_info_.clear();
  script_poller_.reset();
  init_proxy_resolver_.reset();
  SuspendAllPendingRequests();
  config_ = ProxyConfig();
  if (reset_fetched_config)
    fetched_config_ = ProxyConfig();
  current_state_ = STATE_NONE;

  return previous_state;
}

void ProxyService::ResetConfigService(
    ProxyConfigService* new_proxy_config_service) {
  DCHECK(CalledOnValidThread());
  State previous_state = ResetProxyConfig(true);

  // Release the old configuration service.
  if (config_service_.get())
    config_service_->RemoveObserver(this);

  // Set the new configuration service.
  config_service_.reset(new_proxy_config_service);
  config_service_->AddObserver(this);

  if (previous_state != STATE_NONE)
    ApplyProxyConfigIfAvailable();
}

void ProxyService::PurgeMemory() {
  DCHECK(CalledOnValidThread());
  if (resolver_.get())
    resolver_->PurgeMemory();
}

void ProxyService::ForceReloadProxyConfig() {
  DCHECK(CalledOnValidThread());
  ResetProxyConfig(false);
  ApplyProxyConfigIfAvailable();
}

// static
ProxyConfigService* ProxyService::CreateSystemProxyConfigService(
    base::SingleThreadTaskRunner* io_thread_task_runner,
    MessageLoop* file_loop) {
#if defined(OS_WIN)
  return new ProxyConfigServiceWin();
#elif defined(OS_IOS)
  return new ProxyConfigServiceIOS();
#elif defined(OS_MACOSX)
  return new ProxyConfigServiceMac(io_thread_task_runner);
#elif defined(OS_CHROMEOS)
  LOG(ERROR) << "ProxyConfigService for ChromeOS should be created in "
             << "profile_io_data.cc::CreateProxyConfigService and this should "
             << "be used only for examples.";
  return new UnsetProxyConfigService;
#elif defined(OS_LINUX)
  ProxyConfigServiceLinux* linux_config_service =
      new ProxyConfigServiceLinux();

  // Assume we got called on the thread that runs the default glib
  // main loop, so the current thread is where we should be running
  // gconf calls from.
  scoped_refptr<base::SingleThreadTaskRunner> glib_thread_task_runner =
      base::ThreadTaskRunnerHandle::Get();

  // The file loop should be a MessageLoopForIO on Linux.
  DCHECK_EQ(MessageLoop::TYPE_IO, file_loop->type());

  // Synchronously fetch the current proxy config (since we are
  // running on glib_default_loop). Additionally register for
  // notifications (delivered in either |glib_default_loop| or
  // |file_loop|) to keep us updated when the proxy config changes.
  linux_config_service->SetupAndFetchInitialConfig(
      glib_thread_task_runner, io_thread_task_runner,
      static_cast<MessageLoopForIO*>(file_loop));

  return linux_config_service;
#elif defined(__LB_SHELL__)
  return new ProxyConfigServiceShell();
#elif defined(OS_ANDROID)
  return new ProxyConfigServiceAndroid(
      io_thread_task_runner,
      MessageLoop::current()->message_loop_proxy());
#else
  LOG(WARNING) << "Failed to choose a system proxy settings fetcher "
                  "for this platform.";
  return new ProxyConfigServiceDirect();
#endif
}

// static
const ProxyService::PacPollPolicy* ProxyService::set_pac_script_poll_policy(
    const PacPollPolicy* policy) {
  return ProxyScriptDeciderPoller::set_policy(policy);
}

// static
scoped_ptr<ProxyService::PacPollPolicy>
  ProxyService::CreateDefaultPacPollPolicy() {
  return scoped_ptr<PacPollPolicy>(new DefaultPollPolicy());
}

void ProxyService::OnProxyConfigChanged(
    const ProxyConfig& config,
    ProxyConfigService::ConfigAvailability availability) {
  // Retrieve the current proxy configuration from the ProxyConfigService.
  // If a configuration is not available yet, we will get called back later
  // by our ProxyConfigService::Observer once it changes.
  ProxyConfig effective_config;
  switch (availability) {
    case ProxyConfigService::CONFIG_PENDING:
      // ProxyConfigService implementors should never pass CONFIG_PENDING.
      NOTREACHED() << "Proxy config change with CONFIG_PENDING availability!";
      return;
    case ProxyConfigService::CONFIG_VALID:
      effective_config = config;
      break;
    case ProxyConfigService::CONFIG_UNSET:
      effective_config = ProxyConfig::CreateDirect();
      break;
  }

  // Emit the proxy settings change to the NetLog stream.
  if (net_log_) {
    net_log_->AddGlobalEntry(
        net::NetLog::TYPE_PROXY_CONFIG_CHANGED,
        base::Bind(&NetLogProxyConfigChangedCallback,
                   &fetched_config_, &effective_config));
  }

  // Set the new configuration as the most recently fetched one.
  fetched_config_ = effective_config;
  fetched_config_.set_id(1);  // Needed for a later DCHECK of is_valid().

  InitializeUsingLastFetchedConfig();
}

void ProxyService::InitializeUsingLastFetchedConfig() {
  ResetProxyConfig(false);

  DCHECK(fetched_config_.is_valid());

  // Increment the ID to reflect that the config has changed.
  fetched_config_.set_id(next_config_id_++);

  if (!fetched_config_.HasAutomaticSettings()) {
    config_ = fetched_config_;
    SetReady();
    return;
  }

  // Start downloading + testing the PAC scripts for this new configuration.
  current_state_ = STATE_WAITING_FOR_INIT_PROXY_RESOLVER;

  // If we changed networks recently, we should delay running proxy auto-config.
  TimeDelta wait_delay =
      stall_proxy_autoconfig_until_ - TimeTicks::Now();

  init_proxy_resolver_.reset(new InitProxyResolver());
  int rv = init_proxy_resolver_->Start(
      resolver_.get(),
      proxy_script_fetcher_.get(),
      dhcp_proxy_script_fetcher_.get(),
      net_log_,
      fetched_config_,
      wait_delay,
      base::Bind(&ProxyService::OnInitProxyResolverComplete,
                 base::Unretained(this)));

  if (rv != ERR_IO_PENDING)
    OnInitProxyResolverComplete(rv);
}

void ProxyService::InitializeUsingDecidedConfig(
    int decider_result,
    ProxyResolverScriptData* script_data,
    const ProxyConfig& effective_config) {
  DCHECK(fetched_config_.is_valid());
  DCHECK(fetched_config_.HasAutomaticSettings());

  ResetProxyConfig(false);

  current_state_ = STATE_WAITING_FOR_INIT_PROXY_RESOLVER;

  init_proxy_resolver_.reset(new InitProxyResolver());
  int rv = init_proxy_resolver_->StartSkipDecider(
      resolver_.get(),
      effective_config,
      decider_result,
      script_data,
      base::Bind(&ProxyService::OnInitProxyResolverComplete,
                 base::Unretained(this)));

  if (rv != ERR_IO_PENDING)
    OnInitProxyResolverComplete(rv);
}

void ProxyService::OnIPAddressChanged() {
  // See the comment block by |kDelayAfterNetworkChangesMs| for info.
  stall_proxy_autoconfig_until_ =
      TimeTicks::Now() + stall_proxy_auto_config_delay_;

  State previous_state = ResetProxyConfig(false);
  if (previous_state != STATE_NONE)
    ApplyProxyConfigIfAvailable();
}

SyncProxyServiceHelper::SyncProxyServiceHelper(MessageLoop* io_message_loop,
                                               ProxyService* proxy_service)
    : io_message_loop_(io_message_loop),
      proxy_service_(proxy_service),
      event_(false, false),
      ALLOW_THIS_IN_INITIALIZER_LIST(callback_(
          base::Bind(&SyncProxyServiceHelper::OnCompletion,
                     base::Unretained(this)))) {
  DCHECK(io_message_loop_ != MessageLoop::current());
}

int SyncProxyServiceHelper::ResolveProxy(const GURL& url,
                                         ProxyInfo* proxy_info,
                                         const BoundNetLog& net_log) {
  DCHECK(io_message_loop_ != MessageLoop::current());

  io_message_loop_->PostTask(
      FROM_HERE,
      base::Bind(&SyncProxyServiceHelper::StartAsyncResolve, this, url,
                 net_log));

  event_.Wait();

  if (result_ == net::OK) {
    *proxy_info = proxy_info_;
  }
  return result_;
}

int SyncProxyServiceHelper::ReconsiderProxyAfterError(
    const GURL& url, ProxyInfo* proxy_info, const BoundNetLog& net_log) {
  DCHECK(io_message_loop_ != MessageLoop::current());

  io_message_loop_->PostTask(
      FROM_HERE,
      base::Bind(&SyncProxyServiceHelper::StartAsyncReconsider, this, url,
                 net_log));

  event_.Wait();

  if (result_ == net::OK) {
    *proxy_info = proxy_info_;
  }
  return result_;
}

SyncProxyServiceHelper::~SyncProxyServiceHelper() {}

void SyncProxyServiceHelper::StartAsyncResolve(const GURL& url,
                                               const BoundNetLog& net_log) {
  result_ = proxy_service_->ResolveProxy(
      url, &proxy_info_, callback_, NULL, net_log);
  if (result_ != net::ERR_IO_PENDING) {
    OnCompletion(result_);
  }
}

void SyncProxyServiceHelper::StartAsyncReconsider(const GURL& url,
                                                  const BoundNetLog& net_log) {
  result_ = proxy_service_->ReconsiderProxyAfterError(
      url, &proxy_info_, callback_, NULL, net_log);
  if (result_ != net::ERR_IO_PENDING) {
    OnCompletion(result_);
  }
}

void SyncProxyServiceHelper::OnCompletion(int rv) {
  result_ = rv;
  event_.Signal();
}

}  // namespace net<|MERGE_RESOLUTION|>--- conflicted
+++ resolved
@@ -26,13 +26,6 @@
 #include "net/proxy/network_delegate_error_observer.h"
 #include "net/proxy/proxy_config_service_fixed.h"
 #include "net/proxy/proxy_resolver.h"
-<<<<<<< HEAD
-#include "net/proxy/proxy_resolver_js_bindings.h"
-#if WEBKIT_USING_V8
-#include "net/proxy/proxy_resolver_v8.h"
-#endif
-=======
->>>>>>> 18c49fb7
 #include "net/proxy/proxy_script_decider.h"
 #include "net/proxy/proxy_script_fetcher.h"
 #include "net/proxy/sync_host_resolver_bridge.h"
@@ -267,59 +260,6 @@
   const std::string pac_string_;
 };
 
-<<<<<<< HEAD
-#if WEBKIT_USING_V8
-// This factory creates V8ProxyResolvers with appropriate javascript bindings.
-class ProxyResolverFactoryForV8 : public ProxyResolverFactory {
- public:
-  // |async_host_resolver|, |io_loop| and |net_log| must remain
-  // valid for the duration of our lifetime.
-  // |async_host_resolver| will only be operated on |io_loop|.
-  // TODO(willchan): remove io_loop and replace it with origin_loop.
-  ProxyResolverFactoryForV8(HostResolver* async_host_resolver,
-                            MessageLoop* io_loop,
-                            base::MessageLoopProxy* origin_loop,
-                            NetLog* net_log,
-                            NetworkDelegate* network_delegate)
-      : ProxyResolverFactory(true /*expects_pac_bytes*/),
-        async_host_resolver_(async_host_resolver),
-        io_loop_(io_loop),
-        origin_loop_(origin_loop),
-        net_log_(net_log),
-        network_delegate_(network_delegate) {
-  }
-
-  virtual ProxyResolver* CreateProxyResolver() OVERRIDE {
-    // Create a synchronous host resolver wrapper that operates
-    // |async_host_resolver_| on |io_loop_|.
-    SyncHostResolverBridge* sync_host_resolver =
-        new SyncHostResolverBridge(async_host_resolver_, io_loop_);
-
-    NetworkDelegateErrorObserver* error_observer =
-        new NetworkDelegateErrorObserver(
-            network_delegate_, origin_loop_.get());
-
-    // ProxyResolverJSBindings takes ownership of |error_observer| and
-    // |sync_host_resolver|.
-    ProxyResolverJSBindings* js_bindings =
-        ProxyResolverJSBindings::CreateDefault(
-            sync_host_resolver, net_log_, error_observer);
-
-    // ProxyResolverV8 takes ownership of |js_bindings|.
-    return new ProxyResolverV8(js_bindings);
-  }
-
- private:
-  HostResolver* const async_host_resolver_;
-  MessageLoop* io_loop_;
-  scoped_refptr<base::MessageLoopProxy> origin_loop_;
-  NetLog* net_log_;
-  NetworkDelegate* network_delegate_;
-};
-#endif
-
-=======
->>>>>>> 18c49fb7
 // Creates ProxyResolvers using a platform-specific implementation.
 class ProxyResolverFactoryForSystem : public ProxyResolverFactory {
  public:
@@ -937,48 +877,6 @@
 
 #if WEBKIT_USING_V8
 // static
-<<<<<<< HEAD
-ProxyService* ProxyService::CreateUsingV8ProxyResolver(
-    ProxyConfigService* proxy_config_service,
-    size_t num_pac_threads,
-    ProxyScriptFetcher* proxy_script_fetcher,
-    DhcpProxyScriptFetcher* dhcp_proxy_script_fetcher,
-    HostResolver* host_resolver,
-    NetLog* net_log,
-    NetworkDelegate* network_delegate) {
-  DCHECK(proxy_config_service);
-  DCHECK(proxy_script_fetcher);
-  DCHECK(dhcp_proxy_script_fetcher);
-  DCHECK(host_resolver);
-
-  if (num_pac_threads == 0)
-    num_pac_threads = kDefaultNumPacThreads;
-
-  ProxyResolverFactory* sync_resolver_factory =
-      new ProxyResolverFactoryForV8(
-          host_resolver,
-          MessageLoop::current(),
-          base::MessageLoopProxy::current(),
-          net_log,
-          network_delegate);
-
-  ProxyResolver* proxy_resolver =
-      new MultiThreadedProxyResolver(sync_resolver_factory, num_pac_threads);
-
-  ProxyService* proxy_service =
-      new ProxyService(proxy_config_service, proxy_resolver, net_log);
-
-  // Configure fetchers to use for PAC script downloads and auto-detect.
-  proxy_service->SetProxyScriptFetchers(proxy_script_fetcher,
-                                        dhcp_proxy_script_fetcher);
-
-  return proxy_service;
-}
-#endif
-
-// static
-=======
->>>>>>> 18c49fb7
 ProxyService* ProxyService::CreateUsingSystemProxyResolver(
     ProxyConfigService* proxy_config_service,
     size_t num_pac_threads,
