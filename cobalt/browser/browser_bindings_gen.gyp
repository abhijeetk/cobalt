--- conflicted
+++ resolved
@@ -318,10 +318,7 @@
         '../dom/document_cobalt.idl',
         '../dom/document_cssom.idl',
         '../dom/document_html5.idl',
-<<<<<<< HEAD
-=======
         '../dom/document_page_lifecycle.idl',
->>>>>>> fedb2154
         '../dom/document_page_visibility.idl',
         '../dom/element_css_inline_style.idl',
         '../dom/element_cssom_view.idl',
