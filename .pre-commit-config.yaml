--- conflicted
+++ resolved
@@ -135,36 +135,6 @@
             )
         exclude_types: [markdown]
         verbose: true
-<<<<<<< HEAD
-=======
-    -   id: check-if-starboard-interface-changed
-        name: check if starboard interface changed
-        entry: python ./precommit_hooks/warn_that_starboard_interface_changed_wrapper.py
-        language: python
-        files: '^starboard/[^/]+\.h$'
-        stages: [push]
-    -   id: download-resources
-        name: download resources
-        entry: python ./download_resources.py
-        language: python
-        stages: [post-checkout]
-        always_run: true
-    -   id: test-download-from-gcs-helper
-        name: test download from gcs helper
-        entry: python
-        language: python
-        pass_filenames: false
-        always_run: true
-        stages: [push]
-        args: [-m, unittest, cobalt/tools/download_from_gcs_test.py]
-    -   id: test-python3-compatibility
-        name: Test Python 3 Compatibility
-        description: Checks that scripts can be run in Python 3
-        entry: python precommit_hooks/python3_check.py
-        language: python
-        types: [python]
-        verbose: true
->>>>>>> e31b739e
     -   id: check-bug-in-commit-message
         name: Check Bug In Commit Message
         description: Checks for a tracking bug in a commit message
@@ -172,21 +142,4 @@
         language: python
         stages: [push]
         always_run: true
-<<<<<<< HEAD
-=======
-        pass_filenames: false
-    -   id: gn-format
-        name: GN format
-        entry: gn format
-        language: system
-        files: '.*\.gni?$'
-    -   id: meta-validate
-        name: Validate METADATA files
-        entry: python -m cobalt.tools.metadata.validate
-        language: python
-        additional_dependencies:
-          - "protobuf"
-        stages: [push]
-        always_run: true
->>>>>>> e31b739e
         pass_filenames: false