--- conflicted
+++ resolved
@@ -1,35 +1,8 @@
 package dev.cobalt.coat;
+
 import static dev.cobalt.util.Log.TAG;
 
 import android.content.Context;
-<<<<<<< HEAD
-=======
-import android.content.Intent;
-import android.content.pm.PackageManager;
-import android.hardware.input.InputManager;
-import android.media.AudioDeviceInfo;
-import android.media.AudioManager;
-import android.net.ConnectivityManager;
-import android.net.Network;
-import android.net.NetworkCapabilities;
-import android.os.Build;
-import android.util.Pair;
-import android.util.Size;
-import android.util.SizeF;
-import android.view.Display;
-import android.view.InputDevice;
-import android.view.accessibility.AccessibilityManager;
-import android.view.accessibility.CaptioningManager;
-import androidx.annotation.Nullable;
-import dev.cobalt.account.UserAuthorizer;
-import dev.cobalt.media.ArtworkDownloader;
-import dev.cobalt.media.AudioOutputManager;
-import dev.cobalt.media.CaptionSettings;
-import dev.cobalt.media.CobaltMediaSession;
-import dev.cobalt.media.MediaImage;
-import dev.cobalt.util.DisplayUtil;
-import dev.cobalt.util.Holder;
->>>>>>> e31b739e
 import dev.cobalt.util.Log;
 
 public class StarboardBridge {
@@ -51,122 +24,12 @@
         }
       };
 
-
-  public StarboardBridge(
-<<<<<<< HEAD
-      Context appContext) {
+  public StarboardBridge(Context appContext) {
     this.sysConfigChangeReceiver = new CobaltSystemConfigChangeReceiver(appContext, stopRequester);
-=======
-      Context appContext,
-      Holder<Activity> activityHolder,
-      Holder<Service> serviceHolder,
-      UserAuthorizer userAuthorizer,
-      ArtworkDownloader artworkDownloader,
-      String[] args,
-      String startDeepLink) {
-
-    // Make sure the JNI stack is properly initialized first as there is
-    // race condition as soon as any of the following objects creates a new thread.
-    nativeInitialize();
-
-    this.appContext = appContext;
-    this.activityHolder = activityHolder;
-    this.serviceHolder = serviceHolder;
-    this.args = args;
-    this.startDeepLink = startDeepLink;
-    this.sysConfigChangeReceiver = new CobaltSystemConfigChangeReceiver(appContext, stopRequester);
-    this.ttsHelper = new CobaltTextToSpeechHelper(appContext);
-    this.userAuthorizer = userAuthorizer;
-    this.audioOutputManager = new AudioOutputManager(appContext);
-    this.cobaltMediaSession =
-        new CobaltMediaSession(appContext, activityHolder, audioOutputManager, artworkDownloader);
-    this.audioPermissionRequester = new AudioPermissionRequester(appContext, activityHolder);
-    this.networkStatus = new NetworkStatus(appContext);
-    this.resourceOverlay = new ResourceOverlay(appContext);
-    this.advertisingId = new AdvertisingId(appContext);
->>>>>>> e31b739e
     this.volumeStateReceiver = new VolumeStateReceiver(appContext);
   }
 
-<<<<<<< HEAD
-=======
-  protected void onServiceDestroy(Service service) {
-    if (serviceHolder.get() == service) {
-      serviceHolder.set(null);
-    }
-  }
-
-  @SuppressWarnings("unused")
-  @UsedByNative
-  protected void beforeStartOrResume() {
-    Log.i(TAG, "Prepare to resume");
-    // Bring our platform services to life before resuming so that they're ready to deal with
-    // whatever the web app wants to do with them as part of its start/resume logic.
-    cobaltMediaSession.resume();
-    networkStatus.beforeStartOrResume();
-    for (CobaltService service : cobaltServices.values()) {
-      service.beforeStartOrResume();
-    }
-    advertisingId.refresh();
-  }
-
-  @SuppressWarnings("unused")
-  @UsedByNative
-  protected void beforeSuspend() {
-    try {
-      Log.i(TAG, "Prepare to suspend");
-      // We want the MediaSession to be deactivated immediately before suspending so that by the
-      // time, the launcher is visible our "Now Playing" card is already gone. Then Cobalt and
-      // the web app can take their time suspending after that.
-      cobaltMediaSession.suspend();
-      networkStatus.beforeSuspend();
-      for (CobaltService service : cobaltServices.values()) {
-        service.beforeSuspend();
-      }
-    } catch (Throwable e) {
-      Log.i(TAG, "Caught exception in beforeSuspend: " + e.getMessage());
-    }
-  }
-
-  @SuppressWarnings("unused")
-  @UsedByNative
-  protected void afterStopped() {
-    starboardApplicationStopped = true;
-    ttsHelper.shutdown();
-    userAuthorizer.shutdown();
-    for (CobaltService service : cobaltServices.values()) {
-      service.afterStopped();
-    }
-    Activity activity = activityHolder.get();
-    if (activity != null) {
-      // Wait until the activity is destroyed to exit.
-      Log.i(TAG, "Shutdown in foreground; finishing Activity and removing task.");
-      activity.finishAndRemoveTask();
-    } else {
-      // We can't restart the starboard app, so kill the process for a clean start next time.
-      Log.i(TAG, "Shutdown in background; killing app without removing task.");
-      System.exit(0);
-    }
-  }
-
-  @SuppressWarnings("unused")
-  @UsedByNative
-  protected void starboardApplicationStarted() {
-    starboardApplicationReady = true;
-  }
-
-  @SuppressWarnings("unused")
-  @UsedByNative
-  protected void starboardApplicationStopping() {
-    starboardApplicationReady = false;
-    starboardApplicationStopped = true;
-  }
-
-  @SuppressWarnings("unused")
-  @UsedByNative
->>>>>>> e31b739e
   public void requestStop(int errorLevel) {
     Log.i(TAG, "Request to stop");
   }
-
 }