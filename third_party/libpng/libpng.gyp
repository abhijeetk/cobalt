# Copyright (c) 2011 The Chromium Authors. All rights reserved.
# Use of this source code is governed by a BSD-style license that can be
# found in the LICENSE file.

{
  'variables': {
    'conditions': [
<<<<<<< HEAD
      [ 'os_posix == 1 and OS != "mac" and OS != "lb_shell"', {
        # Link to system .so since we already use it due to GTK.
        'use_system_libpng%': 1,
      }, {  # os_posix != 1 or OS == "mac" or OS == "lb_shell"
=======
      [ 'os_posix == 1 and OS != "mac" and OS != "android"', {
        # Maybe link to system .so once the security concerns are thought
        # through, since we already use it due to GTK.
        'use_system_libpng%': 0,
      }, {  # os_posix != 1 or OS == "mac"
>>>>>>> 6a1b55d2
        'use_system_libpng%': 0,
      }],
    ],
  },
  'conditions': [
    ['use_system_libpng==0', {
      'targets': [
        {
          'target_name': 'libpng',
          'dependencies': [
            '../zlib/zlib.gyp:zlib',
          ],
          'defines': [
            'CHROME_PNG_WRITE_SUPPORT',
            'PNG_USER_CONFIG',
          ],
          'sources': [
            'png.c',
            'png.h',
            'pngconf.h',
            'pngerror.c',
            'pnggccrd.c',
            'pngget.c',
            'pngmem.c',
            'pngpread.c',
            'pngread.c',
            'pngrio.c',
            'pngrtran.c',
            'pngrutil.c',
            'pngset.c',
            'pngtrans.c',
            'pngusr.h',
            'pngvcrd.c',
            'pngwio.c',
            'pngwrite.c',
            'pngwtran.c',
            'pngwutil.c',
          ],
          'direct_dependent_settings': {
            'include_dirs': [
              '.',
            ],
            'defines': [
              'CHROME_PNG_WRITE_SUPPORT',
              'PNG_USER_CONFIG',
            ],
          },
          'export_dependent_settings': [
            '../zlib/zlib.gyp:zlib',
          ],
          'conditions': [
            ['OS!="win"', {'product_name': 'png'}],
            ['OS=="win"', {
              'type': '<(component)',
            }, {
              # Chromium libpng does not support building as a shared_library
              # on non-Windows platforms.
              'type': 'static_library',
            }],
            ['OS=="win" and component=="shared_library"', {
              'defines': [
                'PNG_BUILD_DLL',
                'PNG_NO_MODULEDEF',
              ],
              'direct_dependent_settings': {
                'defines': [
                  'PNG_USE_DLL',
                ],
              },          
            }],
            ['OS=="android"', {
              'toolsets': ['target', 'host'],
            }],
          ],
        },
      ]
    }, {
      'conditions': [
        ['sysroot!=""', {
          'variables': {
            'pkg-config': '../../build/linux/pkg-config-wrapper "<(sysroot)"',
          },
        }, {
          'variables': {
            'pkg-config': 'pkg-config'
          },
        }],
      ],
      'targets': [
        {
          'target_name': 'libpng',
          'type': 'none',
          'dependencies': [
            '../zlib/zlib.gyp:zlib',
          ],
          'direct_dependent_settings': {
            'cflags': [
              '<!@(<(pkg-config) --cflags libpng)',
            ],
            'defines': [
              'USE_SYSTEM_LIBPNG',
            ],
          },
          'link_settings': {
            'ldflags': [
              '<!@(<(pkg-config) --libs-only-L --libs-only-other libpng)',
            ],
            'libraries': [
              '<!@(<(pkg-config) --libs-only-l libpng)',
            ],
          },
        },
      ],
    }],
  ],
}<|MERGE_RESOLUTION|>--- conflicted
+++ resolved
@@ -5,18 +5,11 @@
 {
   'variables': {
     'conditions': [
-<<<<<<< HEAD
-      [ 'os_posix == 1 and OS != "mac" and OS != "lb_shell"', {
-        # Link to system .so since we already use it due to GTK.
-        'use_system_libpng%': 1,
-      }, {  # os_posix != 1 or OS == "mac" or OS == "lb_shell"
-=======
       [ 'os_posix == 1 and OS != "mac" and OS != "android"', {
         # Maybe link to system .so once the security concerns are thought
         # through, since we already use it due to GTK.
         'use_system_libpng%': 0,
       }, {  # os_posix != 1 or OS == "mac"
->>>>>>> 6a1b55d2
         'use_system_libpng%': 0,
       }],
     ],
