<?xml version="1.0" encoding="utf-8"?>
<!--
  Copyright 2016 The Cobalt Authors. All Rights Reserved.

  Licensed under the Apache License, Version 2.0 (the "License");
  you may not use this file except in compliance with the License.
  You may obtain a copy of the License at

      http://www.apache.org/licenses/LICENSE-2.0

  Unless required by applicable law or agreed to in writing, software
  distributed under the License is distributed on an "AS IS" BASIS,
  WITHOUT WARRANTIES OR CONDITIONS OF ANY KIND, either express or implied.
  See the License for the specific language governing permissions and
  limitations under the License.
-->

<manifest xmlns:android="http://schemas.android.com/apk/res/android"
    xmlns:tools="http://schemas.android.com/tools">

<<<<<<< HEAD
=======
  <uses-feature android:name="android.hardware.microphone" android:required="false"/>
  <uses-feature android:name="android.software.leanback" android:required="false"/>
  <uses-feature android:name="android.hardware.touchscreen" android:required="false"/>
  <uses-feature android:glEsVersion="0x00020000" android:required="true"/>

  <uses-permission android:name="android.permission.ACCESS_NETWORK_STATE"/>
  <uses-permission android:name="android.permission.GET_ACCOUNTS"/>
  <uses-permission android:name="android.permission.INTERNET"/>
  <uses-permission android:name="android.permission.MODIFY_AUDIO_SETTINGS"/>
  <uses-permission android:name="android.permission.RECORD_AUDIO"/>
  <!-- This is needed when targeting API 28+ to use foreground services -->
  <uses-permission android:name="android.permission.FOREGROUND_SERVICE" />
  <uses-permission android:name="android.permission.FOREGROUND_SERVICE_MEDIA_PLAYBACK" />

  <!-- https://iabtechlab.com/OTT-IFA, AdvertisingIdClient.Info.getId() -->
  <uses-permission android:name="com.google.android.gms.permission.AD_ID"/>
>>>>>>> e31b739e
  <application
      android:name="dev.cobalt.app.CobaltApplication"
      android:allowBackup="true"
      android:dataExtractionRules="@xml/data_extraction_rules"
      android:fullBackupContent="@xml/backup_rules"
      android:icon="@mipmap/ic_launcher"
      android:label="@string/app_name"
      android:roundIcon="@mipmap/ic_launcher_round"
      android:supportsRtl="true"
      android:theme="@style/Theme.Chrobalt"
      tools:targetApi="31">
    <activity
        android:name="dev.cobalt.app.MainActivity"
        android:exported="true">
      <intent-filter>
        <action android:name="android.intent.action.MAIN" />

<<<<<<< HEAD
        <category android:name="android.intent.category.LAUNCHER" />
      </intent-filter>

      <meta-data
          android:name="android.app.lib_name"
          android:value="coat" />
    </activity>
=======
>>>>>>> e31b739e
  </application>

</manifest><|MERGE_RESOLUTION|>--- conflicted
+++ resolved
@@ -18,25 +18,17 @@
 <manifest xmlns:android="http://schemas.android.com/apk/res/android"
     xmlns:tools="http://schemas.android.com/tools">
 
-<<<<<<< HEAD
-=======
   <uses-feature android:name="android.hardware.microphone" android:required="false"/>
   <uses-feature android:name="android.software.leanback" android:required="false"/>
   <uses-feature android:name="android.hardware.touchscreen" android:required="false"/>
-  <uses-feature android:glEsVersion="0x00020000" android:required="true"/>
 
   <uses-permission android:name="android.permission.ACCESS_NETWORK_STATE"/>
-  <uses-permission android:name="android.permission.GET_ACCOUNTS"/>
   <uses-permission android:name="android.permission.INTERNET"/>
-  <uses-permission android:name="android.permission.MODIFY_AUDIO_SETTINGS"/>
   <uses-permission android:name="android.permission.RECORD_AUDIO"/>
-  <!-- This is needed when targeting API 28+ to use foreground services -->
-  <uses-permission android:name="android.permission.FOREGROUND_SERVICE" />
-  <uses-permission android:name="android.permission.FOREGROUND_SERVICE_MEDIA_PLAYBACK" />
 
   <!-- https://iabtechlab.com/OTT-IFA, AdvertisingIdClient.Info.getId() -->
   <uses-permission android:name="com.google.android.gms.permission.AD_ID"/>
->>>>>>> e31b739e
+
   <application
       android:name="dev.cobalt.app.CobaltApplication"
       android:allowBackup="true"
@@ -54,7 +46,6 @@
       <intent-filter>
         <action android:name="android.intent.action.MAIN" />
 
-<<<<<<< HEAD
         <category android:name="android.intent.category.LAUNCHER" />
       </intent-filter>
 
@@ -62,8 +53,6 @@
           android:name="android.app.lib_name"
           android:value="coat" />
     </activity>
-=======
->>>>>>> e31b739e
   </application>
 
 </manifest>