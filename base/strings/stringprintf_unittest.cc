// Copyright 2013 The Chromium Authors
// Use of this source code is governed by a BSD-style license that can be
// found in the LICENSE file.

#include "base/strings/stringprintf.h"

#include <errno.h>
#include <stddef.h>

#include "build/build_config.h"
#include "testing/gtest/include/gtest/gtest.h"

namespace base {

namespace {

// A helper for the StringAppendV test that follows.
//
// Just forwards its args to StringAppendV.
template <class CharT>
static void StringAppendVTestHelper(std::basic_string<CharT>* out,
                                    const CharT* format,
                                    ...) {
  va_list ap;
  va_start(ap, format);
  StringAppendV(out, format, ap);
  va_end(ap);
}

}  // namespace

TEST(StringPrintfTest, StringPrintfEmpty) {
  EXPECT_EQ("", StringPrintf("%s", ""));
}

TEST(StringPrintfTest, StringPrintfMisc) {
  EXPECT_EQ("123hello w", StringPrintf("%3d%2s %1c", 123, "hello", 'w'));
#if BUILDFLAG(IS_WIN)
  EXPECT_EQ(L"123hello w", StringPrintf(L"%3d%2ls %1lc", 123, L"hello", 'w'));
  EXPECT_EQ(u"123hello w", StringPrintf(u"%3d%2ls %1lc", 123, u"hello", 'w'));
#endif
}

TEST(StringPrintfTest, StringAppendfEmptyString) {
  std::string value("Hello");
  StringAppendF(&value, "%s", "");
  EXPECT_EQ("Hello", value);

#if BUILDFLAG(IS_WIN)
  std::wstring valuew(L"Hello");
  StringAppendF(&valuew, L"%ls", L"");
  EXPECT_EQ(L"Hello", valuew);

  std::u16string value16(u"Hello");
  StringAppendF(&value16, u"%ls", u"");
  EXPECT_EQ(u"Hello", value16);
#endif
}

TEST(StringPrintfTest, StringAppendfString) {
  std::string value("Hello");
  StringAppendF(&value, " %s", "World");
  EXPECT_EQ("Hello World", value);

#if BUILDFLAG(IS_WIN)
  std::wstring valuew(L"Hello");
  StringAppendF(&valuew, L" %ls", L"World");
  EXPECT_EQ(L"Hello World", valuew);

  std::u16string value16(u"Hello");
  StringAppendF(&value16, u" %ls", u"World");
  EXPECT_EQ(u"Hello World", value16);
#endif
}

TEST(StringPrintfTest, StringAppendfInt) {
  std::string value("Hello");
  StringAppendF(&value, " %d", 123);
  EXPECT_EQ("Hello 123", value);

#if BUILDFLAG(IS_WIN)
  std::wstring valuew(L"Hello");
  StringAppendF(&valuew, L" %d", 123);
  EXPECT_EQ(L"Hello 123", valuew);

  std::u16string value16(u"Hello");
  StringAppendF(&value16, u" %d", 123);
  EXPECT_EQ(u"Hello 123", value16);
#endif
}

// Make sure that lengths exactly around the initial buffer size are handled
// correctly.
TEST(StringPrintfTest, StringPrintfBounds) {
  const int kSrcLen = 1026;
  char src[kSrcLen];
  std::fill_n(src, kSrcLen, 'A');

  wchar_t srcw[kSrcLen];
  std::fill_n(srcw, kSrcLen, 'A');

  char16_t src16[kSrcLen];
  std::fill_n(src16, kSrcLen, 'A');

  for (int i = 1; i < 3; i++) {
    src[kSrcLen - i] = 0;
    std::string out;
    SStringPrintf(&out, "%s", src);
    EXPECT_STREQ(src, out.c_str());

#if BUILDFLAG(IS_WIN)
    srcw[kSrcLen - i] = 0;
    std::wstring outw;
    SStringPrintf(&outw, L"%ls", srcw);
    EXPECT_STREQ(srcw, outw.c_str());

    src16[kSrcLen - i] = 0;
    std::u16string out16;
    SStringPrintf(&out16, u"%ls", src16);
    // EXPECT_STREQ does not support const char16_t* strings yet.
    // Dispatch to the const wchar_t* overload instead.
    EXPECT_STREQ(reinterpret_cast<const wchar_t*>(src16),
                 reinterpret_cast<const wchar_t*>(out16.c_str()));
#endif
  }
}

// Test very large sprintfs that will cause the buffer to grow.
TEST(StringPrintfTest, Grow) {
  char src[1026];
  for (auto& i : src)
    i = 'A';
  src[1025] = 0;

  const char fmt[] = "%sB%sB%sB%sB%sB%sB%s";

  std::string out;
  SStringPrintf(&out, fmt, src, src, src, src, src, src, src);

  const int kRefSize = 320000;
  char* ref = new char[kRefSize];
<<<<<<< HEAD
#if BUILDFLAG(IS_WIN)
=======
#if defined(STARBOARD)
  snprintf(ref, kRefSize, fmt, src, src, src, src, src, src, src);
#else
#if defined(OS_WIN)
>>>>>>> 4dab6715
  sprintf_s(ref, kRefSize, fmt, src, src, src, src, src, src, src);
#elif BUILDFLAG(IS_POSIX) || BUILDFLAG(IS_FUCHSIA)
  snprintf(ref, kRefSize, fmt, src, src, src, src, src, src, src);
#endif

  EXPECT_STREQ(ref, out.c_str());
  delete[] ref;
}

TEST(StringPrintfTest, StringAppendV) {
  std::string out;
  StringAppendVTestHelper(&out, "%d foo %s", 1, "bar");
  EXPECT_EQ("1 foo bar", out);

#if BUILDFLAG(IS_WIN)
  std::wstring outw;
  StringAppendVTestHelper(&outw, L"%d foo %ls", 1, L"bar");
  EXPECT_EQ(L"1 foo bar", outw);

  std::u16string out16;
  StringAppendVTestHelper(&out16, u"%d foo %ls", 1, u"bar");
  EXPECT_EQ(u"1 foo bar", out16);
#endif
}

// Test the boundary condition for the size of the string_util's
// internal buffer.
TEST(StringPrintfTest, GrowBoundary) {
  const int kStringUtilBufLen = 1024;
  // Our buffer should be one larger than the size of StringAppendVT's stack
  // buffer.
  // And need extra one for NULL-terminator.
  const int kBufLen = kStringUtilBufLen + 1 + 1;
  char src[kBufLen];
  for (int i = 0; i < kBufLen - 1; ++i)
    src[i] = 'a';
  src[kBufLen - 1] = 0;

  std::string out;
  SStringPrintf(&out, "%s", src);

  EXPECT_STREQ(src, out.c_str());
}

#if BUILDFLAG(IS_WIN)
TEST(StringPrintfTest, Invalid) {
  wchar_t invalid[2];
  invalid[0] = 0xffff;
  invalid[1] = 0;

  std::wstring out;
  SStringPrintf(&out, L"%ls", invalid);
  EXPECT_STREQ(invalid, out.c_str());
}
#endif

// Test that StringPrintf and StringAppendV do not change errno.
TEST(StringPrintfTest, StringPrintfErrno) {
  errno = 1;
  EXPECT_EQ("", StringPrintf("%s", ""));
  EXPECT_EQ(1, errno);
  std::string out;
  StringAppendVTestHelper(&out, "%d foo %s", 1, "bar");
  EXPECT_EQ(1, errno);
}

}  // namespace base<|MERGE_RESOLUTION|>--- conflicted
+++ resolved
@@ -139,14 +139,9 @@
 
   const int kRefSize = 320000;
   char* ref = new char[kRefSize];
-<<<<<<< HEAD
-#if BUILDFLAG(IS_WIN)
-=======
 #if defined(STARBOARD)
   snprintf(ref, kRefSize, fmt, src, src, src, src, src, src, src);
-#else
-#if defined(OS_WIN)
->>>>>>> 4dab6715
+#elif defined(OS_WIN)
   sprintf_s(ref, kRefSize, fmt, src, src, src, src, src, src, src);
 #elif BUILDFLAG(IS_POSIX) || BUILDFLAG(IS_FUCHSIA)
   snprintf(ref, kRefSize, fmt, src, src, src, src, src, src, src);
