--- conflicted
+++ resolved
@@ -100,12 +100,8 @@
 }
 
 // static
-<<<<<<< HEAD
 #if !defined(__LB_PS3__)
-bool Time::FromString(const wchar_t* time_string, Time* parsed_time) {
-=======
 bool Time::FromString(const char* time_string, Time* parsed_time) {
->>>>>>> 045fac3a
   DCHECK((time_string != NULL) && (parsed_time != NULL));
 
   if (time_string[0] == '\0')
@@ -122,7 +118,7 @@
   return true;
 }
 #else
-bool Time::FromString(const wchar_t * time_string, Time* parsed_time) {
+bool Time::FromString(const char* time_string, Time* parsed_time) {
   // __LB_PS3__WRITE_ME__
   return false;
 }
