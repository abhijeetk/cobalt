--- conflicted
+++ resolved
@@ -82,12 +82,8 @@
       DatagramSocket::BindType bind_type,
       const RandIntCallback& rand_int_cb,
       NetLog* net_log,
-<<<<<<< HEAD
-      const NetLog::Source& source) {
+      const NetLog::Source& source) OVERRIDE {
 #if !defined(__LB_SHELL__)
-=======
-      const NetLog::Source& source) OVERRIDE {
->>>>>>> 50627b86
     return new UDPClientSocket(bind_type, rand_int_cb, net_log, source);
 #else
     return NULL;
