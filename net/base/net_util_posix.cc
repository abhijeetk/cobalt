// Copyright (c) 2011 The Chromium Authors. All rights reserved.
// Use of this source code is governed by a BSD-style license that can be
// found in the LICENSE file.

#include "net/base/net_util.h"

#include <sys/types.h>

#include "base/file_path.h"
#include "base/logging.h"
#include "base/posix/eintr_wrapper.h"
#include "base/string_tokenizer.h"
#include "base/string_util.h"
#include "base/threading/thread_restrictions.h"
#include "googleurl/src/gurl.h"
#include "net/base/escape.h"
#include "net/base/ip_endpoint.h"
#include "net/base/net_errors.h"

#if !defined(OS_ANDROID)
#include <ifaddrs.h>
#endif
#include <net/if.h>
#include <netinet/in.h>

#if defined(OS_ANDROID)
#include "net/android/network_library.h"
#endif

namespace net {

bool FileURLToFilePath(const GURL& url, FilePath* path) {
  *path = FilePath();
  std::string& file_path_str = const_cast<std::string&>(path->value());
  file_path_str.clear();

  if (!url.is_valid())
    return false;

  // Firefox seems to ignore the "host" of a file url if there is one. That is,
  // file://foo/bar.txt maps to /bar.txt.
  // TODO(dhg): This should probably take into account UNCs which could
  // include a hostname other than localhost or blank
  std::string old_path = url.path();

  if (old_path.empty())
    return false;

  // GURL stores strings as percent-encoded 8-bit, this will undo if possible.
  old_path = UnescapeURLComponent(old_path,
      UnescapeRule::SPACES | UnescapeRule::URL_SPECIAL_CHARS);

  // Collapse multiple path slashes into a single path slash.
  std::string new_path;
  do {
    new_path = old_path;
    ReplaceSubstringsAfterOffset(&new_path, 0, "//", "/");
    old_path.swap(new_path);
  } while (new_path != old_path);

  file_path_str.assign(old_path);

  return !file_path_str.empty();
}

bool GetNetworkList(NetworkInterfaceList* networks) {
<<<<<<< HEAD
#if defined(OS_ANDROID) || defined(__LB_SHELL__)
  // TODO: Android API doesn't support ifaddrs. This method was only used by
  // P2PMessage. Consider to implement it until really needed. The possible
  // approach is implementing the similar feature by
  // java.net.NetworkInterface through JNI.
  NOTIMPLEMENTED();
  return false;
=======
#if defined(OS_ANDROID)
  std::string network_list = android::GetNetworkList();
  StringTokenizer network_interfaces(network_list, ";");
  while (network_interfaces.GetNext()) {
    std::string network_item = network_interfaces.token();
    StringTokenizer network_tokenizer(network_item, ",");
    std::string name;
    if (!network_tokenizer.GetNext())
      continue;
    name = network_tokenizer.token();

    std::string literal_address;
    if (!network_tokenizer.GetNext())
      continue;
    literal_address = network_tokenizer.token();

    IPAddressNumber address;
    if (!ParseIPLiteralToNumber(literal_address, &address))
      continue;
    networks->push_back(NetworkInterface(name, address));
  }
  return true;
>>>>>>> 18c49fb7
#else
  // getifaddrs() may require IO operations.
  base::ThreadRestrictions::AssertIOAllowed();

  ifaddrs *interfaces;
  if (getifaddrs(&interfaces) < 0) {
    PLOG(ERROR) << "getifaddrs";
    return false;
  }

  // Enumerate the addresses assigned to network interfaces which are up.
  for (ifaddrs *interface = interfaces;
       interface != NULL;
       interface = interface->ifa_next) {
    // Skip loopback interfaces, and ones which are down.
    if (!(IFF_UP & interface->ifa_flags))
      continue;
    if (IFF_LOOPBACK & interface->ifa_flags)
      continue;
    // Skip interfaces with no address configured.
    struct sockaddr* addr = interface->ifa_addr;
    if (!addr)
      continue;
    // Skip loopback addresses configured on non-loopback interfaces.
    int addr_size = 0;
    if (addr->sa_family == AF_INET6) {
      struct sockaddr_in6* addr_in6 =
          reinterpret_cast<struct sockaddr_in6*>(addr);
      struct in6_addr* sin6_addr = &addr_in6->sin6_addr;
      addr_size = sizeof(*addr_in6);
      if (IN6_IS_ADDR_LOOPBACK(sin6_addr))
        continue;
    } else if (addr->sa_family == AF_INET) {
      struct sockaddr_in* addr_in =
          reinterpret_cast<struct sockaddr_in*>(addr);
      addr_size = sizeof(*addr_in);
      if (addr_in->sin_addr.s_addr == INADDR_LOOPBACK)
        continue;
    } else {
      // Skip non-IP addresses.
      continue;
    }
    IPEndPoint address;
    std::string name = interface->ifa_name;
    if (address.FromSockAddr(addr, addr_size)) {
      networks->push_back(NetworkInterface(name, address.address()));
    }
  }

  freeifaddrs(interfaces);

  return true;
#endif
}

}  // namespace net<|MERGE_RESOLUTION|>--- conflicted
+++ resolved
@@ -64,15 +64,6 @@
 }
 
 bool GetNetworkList(NetworkInterfaceList* networks) {
-<<<<<<< HEAD
-#if defined(OS_ANDROID) || defined(__LB_SHELL__)
-  // TODO: Android API doesn't support ifaddrs. This method was only used by
-  // P2PMessage. Consider to implement it until really needed. The possible
-  // approach is implementing the similar feature by
-  // java.net.NetworkInterface through JNI.
-  NOTIMPLEMENTED();
-  return false;
-=======
 #if defined(OS_ANDROID)
   std::string network_list = android::GetNetworkList();
   StringTokenizer network_interfaces(network_list, ";");
@@ -95,7 +86,10 @@
     networks->push_back(NetworkInterface(name, address));
   }
   return true;
->>>>>>> 18c49fb7
+#elif defined(__LB_SHELL__)
+  // lbshell doesn't support ifaddrs.
+  NOTIMPLEMENTED();
+  return false;
 #else
   // getifaddrs() may require IO operations.
   base::ThreadRestrictions::AssertIOAllowed();
