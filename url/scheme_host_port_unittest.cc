--- conflicted
+++ resolved
@@ -2,16 +2,11 @@
 // Use of this source code is governed by a BSD-style license that can be
 // found in the LICENSE file.
 
-<<<<<<< HEAD
 #include "url/scheme_host_port.h"
 
 #include <stddef.h>
 #include <stdint.h>
 
-=======
-#include "base/macros.h"
-#include "starboard/types.h"
->>>>>>> 4dab6715
 #include "testing/gtest/include/gtest/gtest.h"
 #include "url/gurl.h"
 #include "url/scheme_host_port.h"
